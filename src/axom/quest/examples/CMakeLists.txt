# Copyright (c) 2017-2022, Lawrence Livermore National Security, LLC and
# other Axom Project Developers. See the top-level LICENSE file for details.
#
# SPDX-License-Identifier: (BSD-3-Clause)
#------------------------------------------------------------------------------
# Quest examples
#------------------------------------------------------------------------------

set(quest_example_depends axom fmt cli11)

blt_list_append(TO quest_example_depends ELEMENTS mpi IF ENABLE_MPI)
blt_list_append(TO quest_example_depends ELEMENTS openmp IF ENABLE_OPENMP)
blt_list_append(TO quest_example_depends ELEMENTS cuda IF ENABLE_CUDA)
blt_list_append(TO quest_example_depends ELEMENTS blt::hip IF ENABLE_HIP)
blt_list_append(TO quest_example_depends ELEMENTS RAJA IF RAJA_FOUND)

set(quest_data_dir  ${AXOM_DATA_DIR}/quest)

# In/out octree containment example -------------------------------------------
blt_add_executable(
    NAME        quest_containment_driver_ex
    SOURCES     containment_driver.cpp
    OUTPUT_DIR  ${EXAMPLE_OUTPUT_DIRECTORY}
    DEPENDS_ON  ${quest_example_depends}
    FOLDER      axom/quest/examples
    )

# Shaping example -------------------------------------------------------------
if(ENABLE_MPI AND MFEM_FOUND AND MFEM_USE_MPI
              AND AXOM_ENABLE_SIDRE AND AXOM_ENABLE_MFEM_SIDRE_DATACOLLECTION
              AND AXOM_ENABLE_KLEE)
    blt_add_executable(
        NAME        quest_shaping_driver_ex
        SOURCES     shaping_driver.cpp
        OUTPUT_DIR  ${EXAMPLE_OUTPUT_DIRECTORY}
        DEPENDS_ON  ${quest_example_depends} mfem mpi
        FOLDER      axom/quest/examples
        )
endif()

# Distributed closest point example -------------------------------------------
if(ENABLE_MPI AND MFEM_FOUND AND MFEM_USE_MPI
              AND AXOM_ENABLE_SIDRE AND AXOM_ENABLE_MFEM_SIDRE_DATACOLLECTION)
    blt_add_executable(
            NAME        quest_distributed_distance_query_ex
            SOURCES     quest_distributed_distance_query_example.cpp
            OUTPUT_DIR  ${EXAMPLE_OUTPUT_DIRECTORY}
            DEPENDS_ON  ${quest_example_depends} mfem mpi
            FOLDER      axom/quest/examples
            )

    if(AXOM_ENABLE_TESTS AND AXOM_DATA_DIR)
        set(_nranks 3)

        # Run the distributed closest point example on N ranks for each enabled policy
        set(_policies "seq")
        blt_list_append(TO _policies ELEMENTS "omp" IF ENABLE_OPENMP)
        blt_list_append(TO _policies ELEMENTS "cuda" IF ENABLE_CUDA)
        blt_list_append(TO _policies ELEMENTS "hip" IF ENABLE_HIP)
<<<<<<< HEAD

        # Non-zero empty-rank probability tests domain underloading case
        set(_emptyRankProbs 0.0 0.5)
        foreach(_pol ${_policies})
            foreach(_emptyRankProb ${_emptyRankProbs})
                # Add test with data on all ranks
                set(_test "quest_distributed_closest_point_run_2D_${_pol}_empty_rank_prob_${_emptyRankProb}")
                axom_add_test(
                    NAME    ${_test}
                    COMMAND quest_distributed_distance_query_ex
                                --mesh-file ${quest_data_dir}/box_2D_r${_nranks}.root
                                --num-samples 500
                                --dist-threshold .45
                                --policy ${_pol}
                                --object-file dcp_object_mesh_2d_${_pol}
                                --distance-file dcp_closest_point_2d_${_pol}
                                --empty-rank-probability ${_emptyRankProb}
                    NUM_MPI_TASKS ${_nranks})
                if(${_pol} STREQUAL "omp")
                    set_property(TEST ${_test} APPEND PROPERTY ENVIRONMENT OMP_NUM_THREADS=4)
                endif()
            endforeach()
=======
        foreach(_pol ${_policies})
            # Add test with data on all ranks
            set(_test "quest_distributed_closest_point_run_2D_${_pol}")
            axom_add_test(
                NAME    ${_test}
                COMMAND quest_distributed_distance_query_ex
                            --mesh-file ${quest_data_dir}/box_2D_r${_nranks}.root
                            --num-samples 500
                            --dist-threshold .45
                            --no-random-spacing
                            --check-results
                            --policy ${_pol}
                            --object-file dcp_object_mesh_2d_${_pol}
                            --distance-file dcp_closest_point_2d_${_pol}
                NUM_MPI_TASKS ${_nranks})
            if(${_pol} STREQUAL "omp")
                set_property(TEST ${_test} APPEND PROPERTY ENVIRONMENT OMP_NUM_THREADS=4)
            endif()

            if(_dcp_previous_test)
                set_tests_properties(${_test} PROPERTIES DEPENDS ${_dcp_previous_test})
            endif()
            set(_dcp_previous_test ${_test})

            # Add test with data on a subset of the ranks
            set(_test "quest_distributed_closest_point_run_2D_empty_ranks_${_pol}")
            axom_add_test(
                NAME    ${_test}
                COMMAND quest_distributed_distance_query_ex
                            --mesh-file ${quest_data_dir}/box_2D_r${_nranks}.root
                            --num-samples 500
                            --dist-threshold .45
                            --no-random-spacing
                            --check-results
                            --policy ${_pol}
                            --object-file dcp_object_mesh_2d_${_pol}
                            --distance-file dcp_closest_point_2d_${_pol}
                            --empty-rank-probability .5
                NUM_MPI_TASKS ${_nranks})
            if(${_pol} STREQUAL "omp")
                set_property(TEST ${_test} APPEND PROPERTY ENVIRONMENT OMP_NUM_THREADS=4)
            endif()

            set_tests_properties(${_test} PROPERTIES DEPENDS ${_dcp_previous_test})
            set(_dcp_previous_test ${_test})
    
>>>>>>> c360dd60
        endforeach()

        unset(_nranks)
        unset(_policies)
        unset(_emptyRankProbs)
        unset(_test)
    endif()
endif()

# Point in cell example -------------------------------------------------------
if(MFEM_FOUND)
    blt_add_executable(
        NAME        quest_point_in_cell_benchmark_ex
        SOURCES     point_in_cell_benchmark.cpp
        OUTPUT_DIR  ${EXAMPLE_OUTPUT_DIRECTORY}
        DEPENDS_ON  ${quest_example_depends} mfem
        FOLDER      axom/quest/examples
        )
endif()

# Delaunay triangulation example ----------------------------------------------
blt_add_executable(
    NAME        quest_delaunay_triangulation_ex
    SOURCES     delaunay_triangulation.cpp
    OUTPUT_DIR  ${EXAMPLE_OUTPUT_DIRECTORY}
    DEPENDS_ON  ${quest_example_depends}
    FOLDER      axom/quest/examples
    )

if(AXOM_ENABLE_TESTS)
    foreach(d 2 3)
        axom_add_test(
            NAME quest_delaunay_${d}_test
            COMMAND quest_delaunay_triangulation_ex -d ${d} -o delaunay_mesh_${d}d -n 100
            )
    endforeach()
endif()

# Scattered interpolation example --------------------------------------------
if(AXOM_ENABLE_SIDRE)
    blt_add_executable(
        NAME        quest_scattered_interpolation_ex
        SOURCES     scattered_interpolation.cpp
        OUTPUT_DIR  ${EXAMPLE_OUTPUT_DIRECTORY}
        DEPENDS_ON  ${quest_example_depends}
        FOLDER      axom/quest/examples
        )

    if(AXOM_ENABLE_TESTS)
        foreach(d 2 3)
            axom_add_test(
                NAME quest_scattered_interpolation_${d}_test
                COMMAND quest_scattered_interpolation_ex -d ${d} -n 10000 -q 20000
                )
        endforeach()
    endif()
endif()


# Quest signed distance and inout interface examples (C++ and Fortran) --------

blt_add_executable(
    NAME       quest_signed_distance_interface_ex
    SOURCES    quest_signed_distance_interface.cpp
    OUTPUT_DIR ${EXAMPLE_OUTPUT_DIRECTORY}
    DEPENDS_ON ${quest_example_depends}
    FOLDER      axom/quest/examples
    )

blt_add_executable(
    NAME        quest_inout_interface_ex
    SOURCES     quest_inout_interface.cpp
    OUTPUT_DIR  ${EXAMPLE_OUTPUT_DIRECTORY}
    DEPENDS_ON  ${quest_example_depends}
    FOLDER      axom/quest/examples
    )

if(AXOM_ENABLE_TESTS AND AXOM_DATA_DIR)
    # Add a test for the quest interface; Set up for MPI, when available
    if (ENABLE_MPI)
        axom_add_test(
            NAME quest_inout_interface_3D_mpi_test
            COMMAND quest_inout_interface_ex -i ${quest_data_dir}/sphere_binary.stl
            NUM_MPI_TASKS 2
            )
        if(C2C_FOUND)
            axom_add_test(
                NAME quest_inout_interface_2D_mpi_test
                COMMAND quest_inout_interface_ex -i ${AXOM_DATA_DIR}/contours/unit_circle.contour
                NUM_MPI_TASKS 2
                )
        endif()
    else()
        axom_add_test(
            NAME quest_inout_interface_3D_test
            COMMAND quest_inout_interface_ex -i ${quest_data_dir}/sphere_binary.stl
            )
        if(C2C_FOUND)
            axom_add_test(
                NAME quest_inout_interface_2D_test
                COMMAND quest_inout_interface_ex -i ${AXOM_DATA_DIR}/contours/unit_circle.contour
                )
        endif()
    endif()
endif()

if (ENABLE_FORTRAN)

    blt_list_append(TO quest_example_fortran_depends ELEMENTS mpi IF ENABLE_MPI)

    blt_add_executable(
        NAME       quest_signed_distance_interface_F_ex
        SOURCES    quest_signed_distance_interface.F
        OUTPUT_DIR ${EXAMPLE_OUTPUT_DIRECTORY}
        DEPENDS_ON ${quest_example_depends} ${quest_example_fortran_depends}
        FOLDER     axom/quest/examples
        )

    # This target fails to compile with hipcc/amdflang on debugs
    if(NOT "${CMAKE_Fortran_COMPILER}" MATCHES "amdflang$" OR NOT "${CMAKE_BUILD_TYPE}" STREQUAL "Debug")
        blt_add_executable(
            NAME        quest_inout_interface_F_ex
            SOURCES     quest_inout_interface.F
            OUTPUT_DIR  ${EXAMPLE_OUTPUT_DIRECTORY}
            DEPENDS_ON  ${quest_example_depends} ${quest_example_fortran_depends}
            FOLDER      axom/quest/examples
            )

        if (NOT ENABLE_CUDA)
            if ("${CMAKE_CXX_COMPILER_ID}" STREQUAL "Intel")
                set_target_properties(quest_inout_interface_F_ex
                                      PROPERTIES LINKER_LANGUAGE Fortran)
            else()
                set_target_properties(quest_inout_interface_F_ex
                                      PROPERTIES LINKER_LANGUAGE CXX)
            endif()
        endif()
    endif()

    # When CUDA is enabled, BLT will determine the correct linker, so don't override it here
    if (NOT ENABLE_CUDA)
        # When using the Intel compiler we need to link with the Fortran compiler to get openmp to work correctly.
        if ("${CMAKE_CXX_COMPILER_ID}" STREQUAL "Intel")
            set_target_properties( quest_signed_distance_interface_F_ex
                                   PROPERTIES LINKER_LANGUAGE Fortran)
        else()
            set_target_properties( quest_signed_distance_interface_F_ex
                                   PROPERTIES LINKER_LANGUAGE CXX)
        endif()
    endif()

    if(AXOM_ENABLE_TESTS AND AXOM_DATA_DIR)
        if(NOT "${CMAKE_Fortran_COMPILER}" MATCHES "amdflang$" OR NOT "${CMAKE_BUILD_TYPE}" STREQUAL "Debug")
            if (ENABLE_MPI)
                axom_add_test(
                    NAME quest_inout_interface_mpi_F_test
                    COMMAND quest_inout_interface_F_ex ${quest_data_dir}/sphere_binary.stl
                    NUM_MPI_TASKS 2
                    )
            else()
                axom_add_test(
                    NAME quest_inout_interface_F_test
                    COMMAND quest_inout_interface_F_ex ${quest_data_dir}/sphere_binary.stl
                    )
            endif()
        endif()
    endif()
endif()<|MERGE_RESOLUTION|>--- conflicted
+++ resolved
@@ -57,7 +57,6 @@
         blt_list_append(TO _policies ELEMENTS "omp" IF ENABLE_OPENMP)
         blt_list_append(TO _policies ELEMENTS "cuda" IF ENABLE_CUDA)
         blt_list_append(TO _policies ELEMENTS "hip" IF ENABLE_HIP)
-<<<<<<< HEAD
 
         # Non-zero empty-rank probability tests domain underloading case
         set(_emptyRankProbs 0.0 0.5)
@@ -71,6 +70,8 @@
                                 --mesh-file ${quest_data_dir}/box_2D_r${_nranks}.root
                                 --num-samples 500
                                 --dist-threshold .45
+                                --no-random-spacing
+                                --check-results
                                 --policy ${_pol}
                                 --object-file dcp_object_mesh_2d_${_pol}
                                 --distance-file dcp_closest_point_2d_${_pol}
@@ -80,54 +81,6 @@
                     set_property(TEST ${_test} APPEND PROPERTY ENVIRONMENT OMP_NUM_THREADS=4)
                 endif()
             endforeach()
-=======
-        foreach(_pol ${_policies})
-            # Add test with data on all ranks
-            set(_test "quest_distributed_closest_point_run_2D_${_pol}")
-            axom_add_test(
-                NAME    ${_test}
-                COMMAND quest_distributed_distance_query_ex
-                            --mesh-file ${quest_data_dir}/box_2D_r${_nranks}.root
-                            --num-samples 500
-                            --dist-threshold .45
-                            --no-random-spacing
-                            --check-results
-                            --policy ${_pol}
-                            --object-file dcp_object_mesh_2d_${_pol}
-                            --distance-file dcp_closest_point_2d_${_pol}
-                NUM_MPI_TASKS ${_nranks})
-            if(${_pol} STREQUAL "omp")
-                set_property(TEST ${_test} APPEND PROPERTY ENVIRONMENT OMP_NUM_THREADS=4)
-            endif()
-
-            if(_dcp_previous_test)
-                set_tests_properties(${_test} PROPERTIES DEPENDS ${_dcp_previous_test})
-            endif()
-            set(_dcp_previous_test ${_test})
-
-            # Add test with data on a subset of the ranks
-            set(_test "quest_distributed_closest_point_run_2D_empty_ranks_${_pol}")
-            axom_add_test(
-                NAME    ${_test}
-                COMMAND quest_distributed_distance_query_ex
-                            --mesh-file ${quest_data_dir}/box_2D_r${_nranks}.root
-                            --num-samples 500
-                            --dist-threshold .45
-                            --no-random-spacing
-                            --check-results
-                            --policy ${_pol}
-                            --object-file dcp_object_mesh_2d_${_pol}
-                            --distance-file dcp_closest_point_2d_${_pol}
-                            --empty-rank-probability .5
-                NUM_MPI_TASKS ${_nranks})
-            if(${_pol} STREQUAL "omp")
-                set_property(TEST ${_test} APPEND PROPERTY ENVIRONMENT OMP_NUM_THREADS=4)
-            endif()
-
-            set_tests_properties(${_test} PROPERTIES DEPENDS ${_dcp_previous_test})
-            set(_dcp_previous_test ${_test})
-    
->>>>>>> c360dd60
         endforeach()
 
         unset(_nranks)
