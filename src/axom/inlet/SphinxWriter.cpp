// Copyright (c) 2017-2021, Lawrence Livermore National Security, LLC and
// other Axom Project Developers. See the top-level COPYRIGHT file for details.
//
// SPDX-License-Identifier: (BSD-3-Clause)

/*!
 *******************************************************************************
 * \file SphinxWriter.cpp
 *
 * \brief This file contains the class implementation of the SphinxWriter.
 *******************************************************************************
 */

#include "axom/inlet/SphinxWriter.hpp"

#include <iostream>

#include "axom/slic.hpp"
#include "axom/inlet/Container.hpp"

namespace axom
{
namespace inlet
{
namespace detail
{
/**
 * \brief Determines whether a table is trivial (contains no fields/functions in its subtree)
 * 
 * \param [in] table The table to evaluate
 */
bool isTrivial(const Table& table)
{
  if(!table.getChildFields().empty() || !table.getChildFunctions().empty())
  {
    return false;
  }
  using value_type =
    std::decay<decltype(table.getChildTables())>::type::value_type;
  return std::all_of(
    table.getChildTables().begin(),
    table.getChildTables().end(),
    [](const value_type& entry) { return isTrivial(*entry.second); });
}
}  // namespace detail

SphinxWriter::SphinxWriter(const std::string& fileName)
  : m_fieldColLabels({"Field Name",
                      "Description",
                      "Default Value",
                      "Range/Valid Values",
                      "Required"})
  , m_functionColLabels(
      {"Function Name", "Description", "Signature", "Required"})
{
  m_fileName = fileName;
  m_oss << ".. |uncheck|    unicode:: U+2610 .. UNCHECKED BOX\n";
  m_oss << ".. |check|      unicode:: U+2611 .. CHECKED BOX\n\n";
  writeTitle("Input file Options");
}

void SphinxWriter::documentContainer(const Container& container)
{
<<<<<<< HEAD
  const auto sidreGroup = table.sidreGroup();
  const std::string pathName = sidreGroup->getPathName();
  std::string tableName = sidreGroup->getName();
  bool isSelectedElement = false;

  // If the table is empty, ignore it
  if(detail::isTrivial(table))
  {
    return;
  }

  // Avoid duplicating schema tables by selecting a single element to display
  // By keeping track of these selections, this logic extends to subtrees
  for(const auto& selection : m_selectedElements)
  {
    std::string selectedElement =
      appendPrefix(selection.first, detail::COLLECTION_GROUP_NAME);
    selectedElement = appendPrefix(selectedElement, selection.second);
    // If we *are* part of an array/dict for which an element is selected,
    // but we *are not* the selected element, bail out
    if((pathName.find(selection.first) != std::string::npos) &&
       (pathName.find(selectedElement) == std::string::npos))
    {
      return;
    }
  }

  // Replace the "implementation-defined" name with something a bit more readable
  if(isCollectionGroup(tableName))
  {
    tableName = "Collection contents:";
  }

  // If we've gotten to this point and are an element of an array/dict,
  // mark it as the selected element
  if(isCollectionElement(*sidreGroup))
  {
    // The container that this Table is a part of
    const std::string containerName =
      sidreGroup->getParent()->getParent()->getPathName();
    m_selectedElements.push_back({containerName, tableName});
    isSelectedElement = true;
  }

  m_inletTablePathNames.push_back(pathName);
  auto& currTable =
    m_rstTables
      .emplace(pathName, TableData {m_fieldColLabels, m_functionColLabels})
      .first->second;
  currTable.tableName = tableName;
  currTable.isSelectedElement = isSelectedElement;
  if(tableName != "" && sidreGroup->hasView("description"))
=======
  const auto sidreGroup = container.sidreGroup();
  m_inletContainerPathNames.push_back(sidreGroup->getPathName());
  auto& currContainer =
    m_rstTables.emplace(sidreGroup->getPathName(), ContainerData {m_colLabels})
      .first->second;
  currContainer.containerName = sidreGroup->getName();
  if(sidreGroup->getName() != "" && sidreGroup->hasView("description"))
>>>>>>> d8f5f41c
  {
    currContainer.description = sidreGroup->getView("description")->getString();
  }

<<<<<<< HEAD
  for(const auto& field_entry : table.getChildFields())
=======
  // FIXME: Handle container fields differently
  for(const auto& field_entry : container.getChildFields())
>>>>>>> d8f5f41c
  {
    extractFieldMetadata(field_entry.second->sidreGroup(), currTable);
  }

  for(const auto& function_entry : table.getChildFunctions())
  {
    extractFunctionMetadata(function_entry.second->sidreGroup(), currTable);
  }
}

void SphinxWriter::finalize()
{
  writeAllTables();
  m_outFile.open(m_fileName);
  m_outFile << m_oss.str();
  m_outFile.close();
}

void SphinxWriter::writeTitle(const std::string& title)
{
  if(title != "")
  {
    std::string equals = std::string(title.length(), '=');
    m_oss << equals << "\n" << title << "\n" << equals << "\n";
  }
}

void SphinxWriter::writeSubtitle(const std::string& sub)
{
  if(sub != "")
  {
    std::string dashes = std::string(sub.length(), '-');
    m_oss << "\n" << dashes << "\n" << sub << "\n" << dashes << "\n\n";
  }
}

void SphinxWriter::writeTable(const std::string& title,
                              const std::vector<std::vector<std::string>>& rstTable)
{
  SLIC_WARNING_IF(
    rstTable.size() <= 1,
    "[Inlet] Vector for corresponding rst table must be nonempty");
  std::string result = ".. list-table:: " + title;
  std::string widths = ":widths:";
  // This would be easier with an iterator adaptor like back_inserter but for
  // concatenation
  for(std::size_t i = 0u; i < rstTable.front().size(); i++)
  {
    widths += " 25";
  }
  result += "\n   " + widths + "\n";
  result += "   :header-rows: 1\n   :stub-columns: 1\n\n";
  for(unsigned int i = 0; i < rstTable.size(); ++i)
  {
    result += "   * - ";
    for(unsigned int j = 0; j < rstTable[i].size(); ++j)
    {
      if(j != 0)
      {
        result += "     - ";
      }
      result += rstTable[i][j] + "\n";
    }
  }
  m_oss << result;
}

void SphinxWriter::writeAllTables()
{
  for(std::string& pathName : m_inletContainerPathNames)
  {
<<<<<<< HEAD
    auto& currTable = m_rstTables.at(pathName);
    // If we're displaying a selected element, the title and description
    // will already have been printed
    if(currTable.isSelectedElement)
    {
      m_oss << "The input schema defines an array of this table.\n";
      m_oss << "For brevity, only one instance is displayed here.\n\n";
    }
    else
    {
      writeSubtitle(currTable.tableName);
      if(currTable.description != "")
      {
        m_oss << "Description: " << currTable.description << "\n\n";
      }
    }
    if(currTable.fieldTable.size() > 1)
    {
      writeTable("Fields", currTable.fieldTable);
    }
    if(currTable.functionTable.size() > 1)
    {
      writeTable("Functions", currTable.functionTable);
=======
    auto& currContainer = m_rstTables.at(pathName);
    writeSubtitle(currContainer.containerName);
    if(currContainer.description != "")
    {
      m_oss << "Description: " << currContainer.description << std::endl
            << std::endl;
    }
    if(currContainer.rstTable.size() > 1)
    {
      writeTable("Fields", currContainer.rstTable);
>>>>>>> d8f5f41c
    }
  }
}

std::string SphinxWriter::getValueAsString(const axom::sidre::View* view)
{
  axom::sidre::TypeID type = view->getTypeID();
  if(type == axom::sidre::TypeID::INT8_ID)
  {
    int8 val = view->getData();
    return val ? "True" : "False";
  }
  else if(type == axom::sidre::TypeID::INT_ID)
  {
    int val = view->getData();
    return std::to_string(val);
  }
  else if(type == axom::sidre::TypeID::DOUBLE_ID)
  {
    double val = view->getData();
    return std::to_string(val);
  }
  return view->getString();
}

std::string SphinxWriter::getRangeAsString(const axom::sidre::View* view)
{
  std::ostringstream oss;
  oss.precision(3);
  oss << std::scientific;

  axom::sidre::TypeID type = view->getTypeID();
  if(type == axom::sidre::INT_ID)
  {
    const int* range = view->getData();
    oss << range[0] << " to " << range[1];
  }
  else
  {
    const double* range = view->getData();
    oss << range[0] << " to " << range[1];
  }
  return oss.str();
}

std::string SphinxWriter::getValidValuesAsString(const axom::sidre::View* view)
{
  const int* range = view->getData();
  size_t size = view->getBuffer()->getNumElements();
  std::string result = "";
  for(size_t i = 0; i < size; ++i)
  {
    if(i == size - 1)
    {
      result += std::to_string(range[i]);
    }
    else
    {
      result += std::to_string(range[i]) + ", ";
    }
  }
  return result;
}

std::string SphinxWriter::getValidStringValues(const axom::sidre::Group* sidreGroup)
{
  auto idx = sidreGroup->getFirstValidViewIndex();
  std::string validValues = "";
  while(axom::sidre::indexIsValid(idx))
  {
    validValues += std::string(sidreGroup->getView(idx)->getString());
    idx = sidreGroup->getNextValidViewIndex(idx);
    if(axom::sidre::indexIsValid(idx))
    {
      validValues += ", ";
    }
  }
  return validValues;
}

void SphinxWriter::extractFieldMetadata(const axom::sidre::Group* sidreGroup,
                                        TableData& currentTable)
{
<<<<<<< HEAD
  std::vector<std::string> fieldAttributes(m_fieldColLabels.size());
=======
  ContainerData& currentContainer =
    m_rstTables.at(sidreGroup->getParent()->getPathName());
  std::vector<std::string> fieldAttributes(m_colLabels.size());
>>>>>>> d8f5f41c

  fieldAttributes[0] = sidreGroup->getName();

  if(sidreGroup->hasView("description"))
  {
    fieldAttributes[1] =
      std::string(sidreGroup->getView("description")->getString());
  }

  if(sidreGroup->hasView("defaultValue"))
  {
    fieldAttributes[2] = getValueAsString(sidreGroup->getView("defaultValue"));
  }

  if(sidreGroup->hasView("range"))
  {
    fieldAttributes[3] = getRangeAsString(sidreGroup->getView("range"));
  }
  else if(sidreGroup->hasView("validValues"))
  {
    fieldAttributes[3] =
      getValidValuesAsString(sidreGroup->getView("validValues"));
  }
  else if(sidreGroup->hasGroup("validStringValues"))
  {
    fieldAttributes[3] =
      getValidStringValues(sidreGroup->getGroup("validStringValues"));
  }

  if(sidreGroup->hasView("required"))
  {
    int8 required = sidreGroup->getView("required")->getData();
    fieldAttributes[4] = required ? "|check|" : "|uncheck|";
  }
  else
  {
    fieldAttributes[4] = "|uncheck|";
  }

<<<<<<< HEAD
  currentTable.fieldTable.push_back(fieldAttributes);
}

std::string SphinxWriter::getSignatureAsString(const axom::sidre::Group* sidreGroup)
{
  const std::string retType = sidreGroup->getView("return_type")->getString();

  const sidre::Group* argsGroup = sidreGroup->getGroup("function_arguments");
  std::string argTypes;
  auto idx = argsGroup->getFirstValidViewIndex();
  while(axom::sidre::indexIsValid(idx))
  {
    argTypes += std::string(argsGroup->getView(idx)->getString());
    idx = argsGroup->getNextValidViewIndex(idx);
    if(axom::sidre::indexIsValid(idx))
    {
      argTypes += ", ";
    }
  }

  return fmt::format("{0}({1})", retType, argTypes);
}

void SphinxWriter::extractFunctionMetadata(const axom::sidre::Group* sidreGroup,
                                           TableData& currentTable)
{
  std::vector<std::string> functionAttributes(m_functionColLabels.size());

  functionAttributes[0] = sidreGroup->getName();

  if(sidreGroup->hasView("description"))
  {
    functionAttributes[1] =
      std::string(sidreGroup->getView("description")->getString());
  }

  functionAttributes[2] = getSignatureAsString(sidreGroup);

  if(sidreGroup->hasView("required"))
  {
    int8 required = sidreGroup->getView("required")->getData();
    functionAttributes[3] = required ? "|check|" : "|uncheck|";
  }
  else
  {
    functionAttributes[3] = "|uncheck|";
  }

  currentTable.functionTable.push_back(functionAttributes);
=======
  currentContainer.rstTable.push_back(fieldAttributes);
>>>>>>> d8f5f41c
}

}  // namespace inlet
}  // namespace axom
<|MERGE_RESOLUTION|>--- conflicted
+++ resolved
@@ -1,428 +1,391 @@
-// Copyright (c) 2017-2021, Lawrence Livermore National Security, LLC and
-// other Axom Project Developers. See the top-level COPYRIGHT file for details.
-//
-// SPDX-License-Identifier: (BSD-3-Clause)
-
-/*!
- *******************************************************************************
- * \file SphinxWriter.cpp
- *
- * \brief This file contains the class implementation of the SphinxWriter.
- *******************************************************************************
- */
-
-#include "axom/inlet/SphinxWriter.hpp"
-
-#include <iostream>
-
-#include "axom/slic.hpp"
-#include "axom/inlet/Container.hpp"
-
-namespace axom
-{
-namespace inlet
-{
-namespace detail
-{
-/**
- * \brief Determines whether a table is trivial (contains no fields/functions in its subtree)
- * 
- * \param [in] table The table to evaluate
- */
-bool isTrivial(const Table& table)
-{
-  if(!table.getChildFields().empty() || !table.getChildFunctions().empty())
-  {
-    return false;
-  }
-  using value_type =
-    std::decay<decltype(table.getChildTables())>::type::value_type;
-  return std::all_of(
-    table.getChildTables().begin(),
-    table.getChildTables().end(),
-    [](const value_type& entry) { return isTrivial(*entry.second); });
-}
-}  // namespace detail
-
-SphinxWriter::SphinxWriter(const std::string& fileName)
-  : m_fieldColLabels({"Field Name",
-                      "Description",
-                      "Default Value",
-                      "Range/Valid Values",
-                      "Required"})
-  , m_functionColLabels(
-      {"Function Name", "Description", "Signature", "Required"})
-{
-  m_fileName = fileName;
-  m_oss << ".. |uncheck|    unicode:: U+2610 .. UNCHECKED BOX\n";
-  m_oss << ".. |check|      unicode:: U+2611 .. CHECKED BOX\n\n";
-  writeTitle("Input file Options");
-}
-
-void SphinxWriter::documentContainer(const Container& container)
-{
-<<<<<<< HEAD
-  const auto sidreGroup = table.sidreGroup();
-  const std::string pathName = sidreGroup->getPathName();
-  std::string tableName = sidreGroup->getName();
-  bool isSelectedElement = false;
-
-  // If the table is empty, ignore it
-  if(detail::isTrivial(table))
-  {
-    return;
-  }
-
-  // Avoid duplicating schema tables by selecting a single element to display
-  // By keeping track of these selections, this logic extends to subtrees
-  for(const auto& selection : m_selectedElements)
-  {
-    std::string selectedElement =
-      appendPrefix(selection.first, detail::COLLECTION_GROUP_NAME);
-    selectedElement = appendPrefix(selectedElement, selection.second);
-    // If we *are* part of an array/dict for which an element is selected,
-    // but we *are not* the selected element, bail out
-    if((pathName.find(selection.first) != std::string::npos) &&
-       (pathName.find(selectedElement) == std::string::npos))
-    {
-      return;
-    }
-  }
-
-  // Replace the "implementation-defined" name with something a bit more readable
-  if(isCollectionGroup(tableName))
-  {
-    tableName = "Collection contents:";
-  }
-
-  // If we've gotten to this point and are an element of an array/dict,
-  // mark it as the selected element
-  if(isCollectionElement(*sidreGroup))
-  {
-    // The container that this Table is a part of
-    const std::string containerName =
-      sidreGroup->getParent()->getParent()->getPathName();
-    m_selectedElements.push_back({containerName, tableName});
-    isSelectedElement = true;
-  }
-
-  m_inletTablePathNames.push_back(pathName);
-  auto& currTable =
-    m_rstTables
-      .emplace(pathName, TableData {m_fieldColLabels, m_functionColLabels})
-      .first->second;
-  currTable.tableName = tableName;
-  currTable.isSelectedElement = isSelectedElement;
-  if(tableName != "" && sidreGroup->hasView("description"))
-=======
-  const auto sidreGroup = container.sidreGroup();
-  m_inletContainerPathNames.push_back(sidreGroup->getPathName());
-  auto& currContainer =
-    m_rstTables.emplace(sidreGroup->getPathName(), ContainerData {m_colLabels})
-      .first->second;
-  currContainer.containerName = sidreGroup->getName();
-  if(sidreGroup->getName() != "" && sidreGroup->hasView("description"))
->>>>>>> d8f5f41c
-  {
-    currContainer.description = sidreGroup->getView("description")->getString();
-  }
-
-<<<<<<< HEAD
-  for(const auto& field_entry : table.getChildFields())
-=======
-  // FIXME: Handle container fields differently
-  for(const auto& field_entry : container.getChildFields())
->>>>>>> d8f5f41c
-  {
-    extractFieldMetadata(field_entry.second->sidreGroup(), currTable);
-  }
-
-  for(const auto& function_entry : table.getChildFunctions())
-  {
-    extractFunctionMetadata(function_entry.second->sidreGroup(), currTable);
-  }
-}
-
-void SphinxWriter::finalize()
-{
-  writeAllTables();
-  m_outFile.open(m_fileName);
-  m_outFile << m_oss.str();
-  m_outFile.close();
-}
-
-void SphinxWriter::writeTitle(const std::string& title)
-{
-  if(title != "")
-  {
-    std::string equals = std::string(title.length(), '=');
-    m_oss << equals << "\n" << title << "\n" << equals << "\n";
-  }
-}
-
-void SphinxWriter::writeSubtitle(const std::string& sub)
-{
-  if(sub != "")
-  {
-    std::string dashes = std::string(sub.length(), '-');
-    m_oss << "\n" << dashes << "\n" << sub << "\n" << dashes << "\n\n";
-  }
-}
-
-void SphinxWriter::writeTable(const std::string& title,
-                              const std::vector<std::vector<std::string>>& rstTable)
-{
-  SLIC_WARNING_IF(
-    rstTable.size() <= 1,
-    "[Inlet] Vector for corresponding rst table must be nonempty");
-  std::string result = ".. list-table:: " + title;
-  std::string widths = ":widths:";
-  // This would be easier with an iterator adaptor like back_inserter but for
-  // concatenation
-  for(std::size_t i = 0u; i < rstTable.front().size(); i++)
-  {
-    widths += " 25";
-  }
-  result += "\n   " + widths + "\n";
-  result += "   :header-rows: 1\n   :stub-columns: 1\n\n";
-  for(unsigned int i = 0; i < rstTable.size(); ++i)
-  {
-    result += "   * - ";
-    for(unsigned int j = 0; j < rstTable[i].size(); ++j)
-    {
-      if(j != 0)
-      {
-        result += "     - ";
-      }
-      result += rstTable[i][j] + "\n";
-    }
-  }
-  m_oss << result;
-}
-
-void SphinxWriter::writeAllTables()
-{
-  for(std::string& pathName : m_inletContainerPathNames)
-  {
-<<<<<<< HEAD
-    auto& currTable = m_rstTables.at(pathName);
-    // If we're displaying a selected element, the title and description
-    // will already have been printed
-    if(currTable.isSelectedElement)
-    {
-      m_oss << "The input schema defines an array of this table.\n";
-      m_oss << "For brevity, only one instance is displayed here.\n\n";
-    }
-    else
-    {
-      writeSubtitle(currTable.tableName);
-      if(currTable.description != "")
-      {
-        m_oss << "Description: " << currTable.description << "\n\n";
-      }
-    }
-    if(currTable.fieldTable.size() > 1)
-    {
-      writeTable("Fields", currTable.fieldTable);
-    }
-    if(currTable.functionTable.size() > 1)
-    {
-      writeTable("Functions", currTable.functionTable);
-=======
-    auto& currContainer = m_rstTables.at(pathName);
-    writeSubtitle(currContainer.containerName);
-    if(currContainer.description != "")
-    {
-      m_oss << "Description: " << currContainer.description << std::endl
-            << std::endl;
-    }
-    if(currContainer.rstTable.size() > 1)
-    {
-      writeTable("Fields", currContainer.rstTable);
->>>>>>> d8f5f41c
-    }
-  }
-}
-
-std::string SphinxWriter::getValueAsString(const axom::sidre::View* view)
-{
-  axom::sidre::TypeID type = view->getTypeID();
-  if(type == axom::sidre::TypeID::INT8_ID)
-  {
-    int8 val = view->getData();
-    return val ? "True" : "False";
-  }
-  else if(type == axom::sidre::TypeID::INT_ID)
-  {
-    int val = view->getData();
-    return std::to_string(val);
-  }
-  else if(type == axom::sidre::TypeID::DOUBLE_ID)
-  {
-    double val = view->getData();
-    return std::to_string(val);
-  }
-  return view->getString();
-}
-
-std::string SphinxWriter::getRangeAsString(const axom::sidre::View* view)
-{
-  std::ostringstream oss;
-  oss.precision(3);
-  oss << std::scientific;
-
-  axom::sidre::TypeID type = view->getTypeID();
-  if(type == axom::sidre::INT_ID)
-  {
-    const int* range = view->getData();
-    oss << range[0] << " to " << range[1];
-  }
-  else
-  {
-    const double* range = view->getData();
-    oss << range[0] << " to " << range[1];
-  }
-  return oss.str();
-}
-
-std::string SphinxWriter::getValidValuesAsString(const axom::sidre::View* view)
-{
-  const int* range = view->getData();
-  size_t size = view->getBuffer()->getNumElements();
-  std::string result = "";
-  for(size_t i = 0; i < size; ++i)
-  {
-    if(i == size - 1)
-    {
-      result += std::to_string(range[i]);
-    }
-    else
-    {
-      result += std::to_string(range[i]) + ", ";
-    }
-  }
-  return result;
-}
-
-std::string SphinxWriter::getValidStringValues(const axom::sidre::Group* sidreGroup)
-{
-  auto idx = sidreGroup->getFirstValidViewIndex();
-  std::string validValues = "";
-  while(axom::sidre::indexIsValid(idx))
-  {
-    validValues += std::string(sidreGroup->getView(idx)->getString());
-    idx = sidreGroup->getNextValidViewIndex(idx);
-    if(axom::sidre::indexIsValid(idx))
-    {
-      validValues += ", ";
-    }
-  }
-  return validValues;
-}
-
-void SphinxWriter::extractFieldMetadata(const axom::sidre::Group* sidreGroup,
-                                        TableData& currentTable)
-{
-<<<<<<< HEAD
-  std::vector<std::string> fieldAttributes(m_fieldColLabels.size());
-=======
-  ContainerData& currentContainer =
-    m_rstTables.at(sidreGroup->getParent()->getPathName());
-  std::vector<std::string> fieldAttributes(m_colLabels.size());
->>>>>>> d8f5f41c
-
-  fieldAttributes[0] = sidreGroup->getName();
-
-  if(sidreGroup->hasView("description"))
-  {
-    fieldAttributes[1] =
-      std::string(sidreGroup->getView("description")->getString());
-  }
-
-  if(sidreGroup->hasView("defaultValue"))
-  {
-    fieldAttributes[2] = getValueAsString(sidreGroup->getView("defaultValue"));
-  }
-
-  if(sidreGroup->hasView("range"))
-  {
-    fieldAttributes[3] = getRangeAsString(sidreGroup->getView("range"));
-  }
-  else if(sidreGroup->hasView("validValues"))
-  {
-    fieldAttributes[3] =
-      getValidValuesAsString(sidreGroup->getView("validValues"));
-  }
-  else if(sidreGroup->hasGroup("validStringValues"))
-  {
-    fieldAttributes[3] =
-      getValidStringValues(sidreGroup->getGroup("validStringValues"));
-  }
-
-  if(sidreGroup->hasView("required"))
-  {
-    int8 required = sidreGroup->getView("required")->getData();
-    fieldAttributes[4] = required ? "|check|" : "|uncheck|";
-  }
-  else
-  {
-    fieldAttributes[4] = "|uncheck|";
-  }
-
-<<<<<<< HEAD
-  currentTable.fieldTable.push_back(fieldAttributes);
-}
-
-std::string SphinxWriter::getSignatureAsString(const axom::sidre::Group* sidreGroup)
-{
-  const std::string retType = sidreGroup->getView("return_type")->getString();
-
-  const sidre::Group* argsGroup = sidreGroup->getGroup("function_arguments");
-  std::string argTypes;
-  auto idx = argsGroup->getFirstValidViewIndex();
-  while(axom::sidre::indexIsValid(idx))
-  {
-    argTypes += std::string(argsGroup->getView(idx)->getString());
-    idx = argsGroup->getNextValidViewIndex(idx);
-    if(axom::sidre::indexIsValid(idx))
-    {
-      argTypes += ", ";
-    }
-  }
-
-  return fmt::format("{0}({1})", retType, argTypes);
-}
-
-void SphinxWriter::extractFunctionMetadata(const axom::sidre::Group* sidreGroup,
-                                           TableData& currentTable)
-{
-  std::vector<std::string> functionAttributes(m_functionColLabels.size());
-
-  functionAttributes[0] = sidreGroup->getName();
-
-  if(sidreGroup->hasView("description"))
-  {
-    functionAttributes[1] =
-      std::string(sidreGroup->getView("description")->getString());
-  }
-
-  functionAttributes[2] = getSignatureAsString(sidreGroup);
-
-  if(sidreGroup->hasView("required"))
-  {
-    int8 required = sidreGroup->getView("required")->getData();
-    functionAttributes[3] = required ? "|check|" : "|uncheck|";
-  }
-  else
-  {
-    functionAttributes[3] = "|uncheck|";
-  }
-
-  currentTable.functionTable.push_back(functionAttributes);
-=======
-  currentContainer.rstTable.push_back(fieldAttributes);
->>>>>>> d8f5f41c
-}
-
-}  // namespace inlet
-}  // namespace axom
+// Copyright (c) 2017-2021, Lawrence Livermore National Security, LLC and
+// other Axom Project Developers. See the top-level COPYRIGHT file for details.
+//
+// SPDX-License-Identifier: (BSD-3-Clause)
+
+/*!
+ *******************************************************************************
+ * \file SphinxWriter.cpp
+ *
+ * \brief This file contains the class implementation of the SphinxWriter.
+ *******************************************************************************
+ */
+
+#include "axom/inlet/SphinxWriter.hpp"
+
+#include <iostream>
+
+#include "axom/slic.hpp"
+#include "axom/inlet/Container.hpp"
+
+namespace axom
+{
+namespace inlet
+{
+namespace detail
+{
+/**
+ * \brief Determines whether a container is trivial (contains no fields/functions in its subtree)
+ * 
+ * \param [in] container The container to evaluate
+ */
+bool isTrivial(const Container& container)
+{
+  if(!container.getChildFields().empty() ||
+     !container.getChildFunctions().empty())
+  {
+    return false;
+  }
+  using value_type =
+    std::decay<decltype(container.getChildContainers())>::type::value_type;
+  return std::all_of(
+    container.getChildContainers().begin(),
+    container.getChildContainers().end(),
+    [](const value_type& entry) { return isTrivial(*entry.second); });
+}
+}  // namespace detail
+
+SphinxWriter::SphinxWriter(const std::string& fileName)
+  : m_fieldColLabels({"Field Name",
+                      "Description",
+                      "Default Value",
+                      "Range/Valid Values",
+                      "Required"})
+  , m_functionColLabels(
+      {"Function Name", "Description", "Signature", "Required"})
+{
+  m_fileName = fileName;
+  m_oss << ".. |uncheck|    unicode:: U+2610 .. UNCHECKED BOX\n";
+  m_oss << ".. |check|      unicode:: U+2611 .. CHECKED BOX\n\n";
+  writeTitle("Input file Options");
+}
+
+void SphinxWriter::documentContainer(const Container& container)
+{
+  const auto sidreGroup = container.sidreGroup();
+  const std::string pathName = sidreGroup->getPathName();
+  std::string containerName = sidreGroup->getName();
+  bool isSelectedElement = false;
+
+  // If the container is empty, ignore it
+  if(detail::isTrivial(container))
+  {
+    return;
+  }
+
+  // Avoid duplicating schema containers by selecting a single element to display
+  // By keeping track of these selections, this logic extends to subtrees
+  for(const auto& selection : m_selectedElements)
+  {
+    std::string selectedElement =
+      appendPrefix(selection.first, detail::COLLECTION_GROUP_NAME);
+    selectedElement = appendPrefix(selectedElement, selection.second);
+    // If we *are* part of an array/dict for which an element is selected,
+    // but we *are not* the selected element, bail out
+    if((pathName.find(selection.first) != std::string::npos) &&
+       (pathName.find(selectedElement) == std::string::npos))
+    {
+      return;
+    }
+  }
+
+  // Replace the "implementation-defined" name with something a bit more readable
+  if(isCollectionGroup(containerName))
+  {
+    containerName = "Collection contents:";
+  }
+
+  // If we've gotten to this point and are an element of an array/dict,
+  // mark it as the selected element
+  if(isCollectionElement(*sidreGroup))
+  {
+    // The collection that this Container is a part of
+    const std::string collectionName =
+      sidreGroup->getParent()->getParent()->getPathName();
+    m_selectedElements.push_back({collectionName, containerName});
+    isSelectedElement = true;
+  }
+
+  m_inletContainerPathNames.push_back(pathName);
+  auto& currContainer =
+    m_rstTables
+      .emplace(pathName, ContainerData {m_fieldColLabels, m_functionColLabels})
+      .first->second;
+  currContainer.containerName = containerName;
+  currContainer.isSelectedElement = isSelectedElement;
+  if(containerName != "" && sidreGroup->hasView("description"))
+  {
+    currContainer.description = sidreGroup->getView("description")->getString();
+  }
+
+  for(const auto& field_entry : container.getChildFields())
+  {
+    extractFieldMetadata(field_entry.second->sidreGroup(), currContainer);
+  }
+
+  for(const auto& function_entry : container.getChildFunctions())
+  {
+    extractFunctionMetadata(function_entry.second->sidreGroup(), currContainer);
+  }
+}
+
+void SphinxWriter::finalize()
+{
+  writeAllTables();
+  m_outFile.open(m_fileName);
+  m_outFile << m_oss.str();
+  m_outFile.close();
+}
+
+void SphinxWriter::writeTitle(const std::string& title)
+{
+  if(title != "")
+  {
+    std::string equals = std::string(title.length(), '=');
+    m_oss << equals << "\n" << title << "\n" << equals << "\n";
+  }
+}
+
+void SphinxWriter::writeSubtitle(const std::string& sub)
+{
+  if(sub != "")
+  {
+    std::string dashes = std::string(sub.length(), '-');
+    m_oss << "\n" << dashes << "\n" << sub << "\n" << dashes << "\n\n";
+  }
+}
+
+void SphinxWriter::writeTable(const std::string& title,
+                              const std::vector<std::vector<std::string>>& rstTable)
+{
+  SLIC_WARNING_IF(
+    rstTable.size() <= 1,
+    "[Inlet] Vector for corresponding rst table must be nonempty");
+  std::string result = ".. list-table:: " + title;
+  std::string widths = ":widths:";
+  // This would be easier with an iterator adaptor like back_inserter but for
+  // concatenation
+  for(std::size_t i = 0u; i < rstTable.front().size(); i++)
+  {
+    widths += " 25";
+  }
+  result += "\n   " + widths + "\n";
+  result += "   :header-rows: 1\n   :stub-columns: 1\n\n";
+  for(unsigned int i = 0; i < rstTable.size(); ++i)
+  {
+    result += "   * - ";
+    for(unsigned int j = 0; j < rstTable[i].size(); ++j)
+    {
+      if(j != 0)
+      {
+        result += "     - ";
+      }
+      result += rstTable[i][j] + "\n";
+    }
+  }
+  m_oss << result;
+}
+
+void SphinxWriter::writeAllTables()
+{
+  for(std::string& pathName : m_inletContainerPathNames)
+  {
+    auto& currContainer = m_rstTables.at(pathName);
+    // If we're displaying a selected element, the title and description
+    // will already have been printed
+    if(currContainer.isSelectedElement)
+    {
+      m_oss << "The input schema defines an array of this table.\n";
+      m_oss << "For brevity, only one instance is displayed here.\n\n";
+    }
+    else
+    {
+      writeSubtitle(currContainer.containerName);
+      if(currContainer.description != "")
+      {
+        m_oss << "Description: " << currContainer.description << "\n\n";
+      }
+    }
+    if(currContainer.fieldTable.size() > 1)
+    {
+      writeTable("Fields", currContainer.fieldTable);
+    }
+    if(currContainer.functionTable.size() > 1)
+    {
+      writeTable("Functions", currContainer.functionTable);
+    }
+  }
+}
+
+std::string SphinxWriter::getValueAsString(const axom::sidre::View* view)
+{
+  axom::sidre::TypeID type = view->getTypeID();
+  if(type == axom::sidre::TypeID::INT8_ID)
+  {
+    int8 val = view->getData();
+    return val ? "True" : "False";
+  }
+  else if(type == axom::sidre::TypeID::INT_ID)
+  {
+    int val = view->getData();
+    return std::to_string(val);
+  }
+  else if(type == axom::sidre::TypeID::DOUBLE_ID)
+  {
+    double val = view->getData();
+    return std::to_string(val);
+  }
+  return view->getString();
+}
+
+std::string SphinxWriter::getRangeAsString(const axom::sidre::View* view)
+{
+  std::ostringstream oss;
+  oss.precision(3);
+  oss << std::scientific;
+
+  axom::sidre::TypeID type = view->getTypeID();
+  if(type == axom::sidre::INT_ID)
+  {
+    const int* range = view->getData();
+    oss << range[0] << " to " << range[1];
+  }
+  else
+  {
+    const double* range = view->getData();
+    oss << range[0] << " to " << range[1];
+  }
+  return oss.str();
+}
+
+std::string SphinxWriter::getValidValuesAsString(const axom::sidre::View* view)
+{
+  const int* range = view->getData();
+  size_t size = view->getBuffer()->getNumElements();
+  std::string result = "";
+  for(size_t i = 0; i < size; ++i)
+  {
+    if(i == size - 1)
+    {
+      result += std::to_string(range[i]);
+    }
+    else
+    {
+      result += std::to_string(range[i]) + ", ";
+    }
+  }
+  return result;
+}
+
+std::string SphinxWriter::getValidStringValues(const axom::sidre::Group* sidreGroup)
+{
+  auto idx = sidreGroup->getFirstValidViewIndex();
+  std::string validValues = "";
+  while(axom::sidre::indexIsValid(idx))
+  {
+    validValues += std::string(sidreGroup->getView(idx)->getString());
+    idx = sidreGroup->getNextValidViewIndex(idx);
+    if(axom::sidre::indexIsValid(idx))
+    {
+      validValues += ", ";
+    }
+  }
+  return validValues;
+}
+
+void SphinxWriter::extractFieldMetadata(const axom::sidre::Group* sidreGroup,
+                                        ContainerData& currentContainer)
+{
+  std::vector<std::string> fieldAttributes(m_fieldColLabels.size());
+
+  fieldAttributes[0] = sidreGroup->getName();
+
+  if(sidreGroup->hasView("description"))
+  {
+    fieldAttributes[1] =
+      std::string(sidreGroup->getView("description")->getString());
+  }
+
+  if(sidreGroup->hasView("defaultValue"))
+  {
+    fieldAttributes[2] = getValueAsString(sidreGroup->getView("defaultValue"));
+  }
+
+  if(sidreGroup->hasView("range"))
+  {
+    fieldAttributes[3] = getRangeAsString(sidreGroup->getView("range"));
+  }
+  else if(sidreGroup->hasView("validValues"))
+  {
+    fieldAttributes[3] =
+      getValidValuesAsString(sidreGroup->getView("validValues"));
+  }
+  else if(sidreGroup->hasGroup("validStringValues"))
+  {
+    fieldAttributes[3] =
+      getValidStringValues(sidreGroup->getGroup("validStringValues"));
+  }
+
+  if(sidreGroup->hasView("required"))
+  {
+    int8 required = sidreGroup->getView("required")->getData();
+    fieldAttributes[4] = required ? "|check|" : "|uncheck|";
+  }
+  else
+  {
+    fieldAttributes[4] = "|uncheck|";
+  }
+
+  currentContainer.fieldTable.push_back(fieldAttributes);
+}
+
+std::string SphinxWriter::getSignatureAsString(const axom::sidre::Group* sidreGroup)
+{
+  const std::string retType = sidreGroup->getView("return_type")->getString();
+
+  const sidre::Group* argsGroup = sidreGroup->getGroup("function_arguments");
+  std::string argTypes;
+  auto idx = argsGroup->getFirstValidViewIndex();
+  while(axom::sidre::indexIsValid(idx))
+  {
+    argTypes += std::string(argsGroup->getView(idx)->getString());
+    idx = argsGroup->getNextValidViewIndex(idx);
+    if(axom::sidre::indexIsValid(idx))
+    {
+      argTypes += ", ";
+    }
+  }
+
+  return fmt::format("{0}({1})", retType, argTypes);
+}
+
+void SphinxWriter::extractFunctionMetadata(const axom::sidre::Group* sidreGroup,
+                                           ContainerData& currentContainer)
+{
+  std::vector<std::string> functionAttributes(m_functionColLabels.size());
+
+  functionAttributes[0] = sidreGroup->getName();
+
+  if(sidreGroup->hasView("description"))
+  {
+    functionAttributes[1] =
+      std::string(sidreGroup->getView("description")->getString());
+  }
+
+  functionAttributes[2] = getSignatureAsString(sidreGroup);
+
+  if(sidreGroup->hasView("required"))
+  {
+    int8 required = sidreGroup->getView("required")->getData();
+    functionAttributes[3] = required ? "|check|" : "|uncheck|";
+  }
+  else
+  {
+    functionAttributes[3] = "|uncheck|";
+  }
+
+  currentContainer.functionTable.push_back(functionAttributes);
+}
+
+}  // namespace inlet
+}  // namespace axom