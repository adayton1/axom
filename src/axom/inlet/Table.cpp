--- conflicted
+++ resolved
@@ -32,14 +32,14 @@
     *output++ = func(table, {});
   }
 
-  if(isStructContainer())
-  {
-    for(const auto& indexPath : containerIndicesWithPaths(name))
+  if(isStructCollection())
+  {
+    for(const auto& indexPath : collectionIndicesWithPaths(name))
     {
       *output++ = func(getTable(indexPath.first), indexPath.second);
     }
   }
-  return isStructContainer() || !m_nested_aggregates.empty();
+  return isStructCollection() || !m_nested_aggregates.empty();
 }
 
 Table& Table::addTable(const std::string& name, const std::string& description)
@@ -207,37 +207,18 @@
                                   const std::string& description)
 {
   auto& table =
-<<<<<<< HEAD
-    addTable(appendPrefix(name, detail::CONTAINER_GROUP_NAME), description);
+    addTable(appendPrefix(name, detail::COLLECTION_GROUP_NAME), description);
 
   transformFromNestedElements(
     std::back_inserter(table.m_nested_aggregates),
     name,
-    [&name, &description](Table& subtable,
-                          const std::string&) -> std::reference_wrapper<Table> {
-      return subtable.addStructContainer<Key>(name, description);
+    [&name, &description](Table& subtable, const std::string&) -> Table& {
+      return subtable.addStructCollection<Key>(name, description);
     });
 
-  if(isStructContainer())
-  {
-    markAsStructContainer(*table.m_sidreGroup);
-=======
-    addTable(appendPrefix(name, detail::COLLECTION_GROUP_NAME), description);
-  for(Table& sub_table : m_nested_aggregates)
-  {
-    table.m_nested_aggregates.push_back(
-      sub_table.addStructCollection<Key>(name, description));
-  }
   if(isStructCollection())
   {
-    // Iterate over each element and forward the call to addPrimitiveArray
-    for(const auto& indexPath : collectionIndicesWithPaths(name))
-    {
-      table.m_nested_aggregates.push_back(
-        getTable(indexPath.first).addStructCollection<Key>(name, description));
-    }
     markAsStructCollection(*table.m_sidreGroup);
->>>>>>> df316b84
   }
   else
   {
@@ -364,7 +345,6 @@
                                       T val,
                                       const std::string& pathOverride)
 {
-<<<<<<< HEAD
   // If it has indices, we're adding a primitive field to an array
   // of structs, so we need to iterate over the subtables
   // corresponding to elements of the array
@@ -380,28 +360,6 @@
 
   if(is_nested)
   {
-=======
-  if(isStructCollection() || !m_nested_aggregates.empty())
-  {
-    // If it has indices, we're adding a primitive field to an array
-    // of structs, so we need to iterate over the subtables
-    // corresponding to elements of the array
-    std::vector<std::reference_wrapper<VerifiableScalar>> fields;
-    for(Table& table : m_nested_aggregates)
-    {
-      fields.push_back(table.addPrimitive<T>(name, description, forArray, val));
-    }
-    if(isStructCollection())
-    {
-      for(const auto& indexPath : collectionIndicesWithPaths(name))
-      {
-        // Add a primitive to an array element (which is a struct)
-        fields.push_back(
-          getTable(indexPath.first)
-            .addPrimitive<T>(name, description, forArray, val, indexPath.second));
-      }
-    }
->>>>>>> df316b84
     // Create an aggregate field so requirements can be collectively imposed
     // on all elements of the array
     m_aggregate_fields.emplace_back(std::move(fields));
@@ -635,7 +593,6 @@
                                             const bool isDict,
                                             const std::string& pathOverride)
 {
-<<<<<<< HEAD
   // Adding an array of primitive field to an array of structs
   std::vector<std::reference_wrapper<Verifiable>> tables;
   const bool is_nested = transformFromNestedElements(
@@ -645,26 +602,6 @@
                                   const std::string& path) -> Verifiable<Table>& {
       return subtable.addPrimitiveArray<T>(name, description, isDict, path);
     });
-=======
-  if(isStructCollection() || !m_nested_aggregates.empty())
-  {
-    // Adding an array of primitive field to an array of structs
-    std::vector<std::reference_wrapper<Verifiable>> tables;
-    for(Table& table : m_nested_aggregates)
-    {
-      tables.push_back(table.addPrimitiveArray<T>(name, description, isDict));
-    }
-    if(isStructCollection())
-    {
-      // Iterate over each element and forward the call to addPrimitiveArray
-      for(const auto& indexPath : collectionIndicesWithPaths(name))
-      {
-        tables.push_back(
-          getTable(indexPath.first)
-            .addPrimitiveArray<T>(name, description, isDict, indexPath.second));
-      }
-    }
->>>>>>> df316b84
 
   if(is_nested)
   {
@@ -706,7 +643,6 @@
                                          const std::string& description,
                                          const std::string& pathOverride)
 {
-<<<<<<< HEAD
   // If it has indices, we're adding a primitive field to an array
   // of structs, so we need to iterate over the subtables
   // corresponding to elements of the array
@@ -722,29 +658,6 @@
     });
   if(is_nested)
   {
-=======
-  if(isStructCollection() || !m_nested_aggregates.empty())
-  {
-    // If it has indices, we're adding a primitive field to an array
-    // of structs, so we need to iterate over the subtables
-    // corresponding to elements of the array
-    std::vector<std::reference_wrapper<Verifiable<Function>>> funcs;
-    for(Table& table : m_nested_aggregates)
-    {
-      funcs.push_back(table.addFunction(name, ret_type, arg_types, description));
-    }
-    if(isStructCollection())
-    {
-      for(const auto& indexPath : collectionIndicesWithPaths(name))
-      {
-        // Add a primitive to an array element (which is a struct)
-        funcs.push_back(
-          getTable(indexPath.first)
-            .addFunction(name, ret_type, arg_types, description, indexPath.second));
-      }
-    }
-
->>>>>>> df316b84
     // Create an aggregate field so requirements can be collectively imposed
     // on all elements of the array
     m_aggregate_funcs.emplace_back(std::move(funcs));
