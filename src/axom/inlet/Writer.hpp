--- conflicted
+++ resolved
@@ -1,74 +1,66 @@
-// Copyright (c) 2017-2021, Lawrence Livermore National Security, LLC and
-// other Axom Project Developers. See the top-level COPYRIGHT file for details.
-//
-// SPDX-License-Identifier: (BSD-3-Clause)
-
-/*!
- *******************************************************************************
- * \file Writer.hpp
- *
- * \brief This file contains the abstract base class definition of Writer.
- *******************************************************************************
- */
-
-#ifndef INLET_WRITER_HPP
-#define INLET_WRITER_HPP
-
-namespace axom
-{
-namespace inlet
-{
-// Forward declaration
-class Container;
-
-/*!
- *******************************************************************************
- * \class Writer
- *
- * \brief Abstract base class defining the interface of all Writer
- *  classes.
- *
- *  Concrete instances need to inherit from this class and implement these
- *  functions.
- *
- * \see SphinxWriter
- *******************************************************************************
- */
-class Writer
-{
-public:
-  virtual ~Writer() = default;
-
-  /*!
-   *****************************************************************************
-<<<<<<< HEAD
-   * \brief Generates documentation for a Table and its child Fields/Functions
-   * \param [in] table The Table to generate documentation for
-   *
-   * \note Implementers of this function are not responsible for generating
-   * documentation for child Tables of this Table - only child Fields/Functions
-=======
-   * \brief Generates documentation for a Container and its child Fields
-   * \param [in] container The Container to generate documentation for
-   *
-   * \note Implementers of this function are not responsible for generating
-   * documentation for child Containers of this Container - only child Fields
->>>>>>> d8f5f41c
-   *****************************************************************************
-   */
-  virtual void documentContainer(const Container& container) = 0;
-
-  /*!
-   *****************************************************************************
-   * \brief Finalizes documentation generation (e.g., by writing it to a file)
-   * 
-   * This is a hint to implementers that no further containers will be documented
-   *****************************************************************************
-   */
-  virtual void finalize() = 0;
-};
-
-}  // namespace inlet
-}  // namespace axom
-
-#endif
+// Copyright (c) 2017-2021, Lawrence Livermore National Security, LLC and
+// other Axom Project Developers. See the top-level COPYRIGHT file for details.
+//
+// SPDX-License-Identifier: (BSD-3-Clause)
+
+/*!
+ *******************************************************************************
+ * \file Writer.hpp
+ *
+ * \brief This file contains the abstract base class definition of Writer.
+ *******************************************************************************
+ */
+
+#ifndef INLET_WRITER_HPP
+#define INLET_WRITER_HPP
+
+namespace axom
+{
+namespace inlet
+{
+// Forward declaration
+class Container;
+
+/*!
+ *******************************************************************************
+ * \class Writer
+ *
+ * \brief Abstract base class defining the interface of all Writer
+ *  classes.
+ *
+ *  Concrete instances need to inherit from this class and implement these
+ *  functions.
+ *
+ * \see SphinxWriter
+ *******************************************************************************
+ */
+class Writer
+{
+public:
+  virtual ~Writer() = default;
+
+  /*!
+   *****************************************************************************
+   * \brief Generates documentation for a Container and its child Fields/Functions
+   * \param [in] container The Container to generate documentation for
+   *
+   * \note Implementers of this function are not responsible for generating
+   * documentation for child Containers of this Container - only child Fields/Functions
+   *****************************************************************************
+   */
+  virtual void documentContainer(const Container& container) = 0;
+
+  /*!
+   *****************************************************************************
+   * \brief Finalizes documentation generation (e.g., by writing it to a file)
+   * 
+   * This is a hint to implementers that no further containers will be documented
+   *****************************************************************************
+   */
+  virtual void finalize() = 0;
+};
+
+}  // namespace inlet
+}  // namespace axom
+
+#endif