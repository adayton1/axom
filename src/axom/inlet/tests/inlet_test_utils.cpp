--- conflicted
+++ resolved
@@ -166,7 +166,6 @@
   return result;
 }
 
-<<<<<<< HEAD
 std::string LuaTranslator::convertJSON(const std::string& luaString)
 {
   // Replace all single-quoted strings with double quotes
@@ -291,11 +290,8 @@
   return result;
 }
 
-}  // namespace axom::inlet::detail
-=======
 }  // namespace detail
 
 }  // namespace inlet
 
-}  // namespace axom
->>>>>>> fead1a0c
+}  // namespace axom