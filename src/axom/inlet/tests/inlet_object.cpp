--- conflicted
+++ resolved
@@ -939,47 +939,6 @@
   EXPECT_EQ(foos, expected_foos);
 }
 
-<<<<<<< HEAD
-TYPED_TEST(inlet_object, basic_unused_names)
-{
-  std::string testString =
-    "foo = { [0] = { bar = true; baz = false}, "
-    "        [1] = { bar = false; baz = true} }";
-  DataStore ds;
-  Inlet inlet = createBasicInlet<TypeParam>(&ds, testString);
-
-  auto& arr_container = inlet.addStructArray("foo");
-
-  arr_container.addBool("bar", "bar's description");
-  // Baz is left unused
-
-  // Should still verify - unexpected fields do not mean invalid
-  EXPECT_TRUE(inlet.verify());
-
-  std::unordered_set<std::string> expected_unused {"foo/0/baz", "foo/1/baz"};
-  EXPECT_EQ(expected_unused, inlet.unexpectedNames());
-}
-
-TYPED_TEST(inlet_object, basic_unused_names_substring)
-{
-  std::string testString =
-    "foo = { [0] = { bar = true; barz = false}, "
-    "        [1] = { bar = false; barz = true} }";
-  DataStore ds;
-  Inlet inlet = createBasicInlet<TypeParam>(&ds, testString);
-
-  auto& arr_container = inlet.addStructArray("foo");
-
-  arr_container.addBool("barz", "barz's description");
-  // Baz is left unused
-
-  // Should still verify - unexpected fields do not mean invalid
-  EXPECT_TRUE(inlet.verify());
-
-  // Check to make sure that a naive substring is not used and that checks are path-aware
-  std::unordered_set<std::string> expected_unused {"foo/0/bar", "foo/1/bar"};
-  EXPECT_EQ(expected_unused, inlet.unexpectedNames());
-=======
 TYPED_TEST(inlet_object, default_scalar_user_provided)
 {
   std::string testString = " ";
@@ -1070,7 +1029,47 @@
 
   // and it verification should succeed
   EXPECT_TRUE(inlet.verify());
->>>>>>> 6e70ce96
+}
+
+TYPED_TEST(inlet_object, basic_unused_names)
+{
+  std::string testString =
+    "foo = { [0] = { bar = true; baz = false}, "
+    "        [1] = { bar = false; baz = true} }";
+  DataStore ds;
+  Inlet inlet = createBasicInlet<TypeParam>(&ds, testString);
+
+  auto& arr_container = inlet.addStructArray("foo");
+
+  arr_container.addBool("bar", "bar's description");
+  // Baz is left unused
+
+  // Should still verify - unexpected fields do not mean invalid
+  EXPECT_TRUE(inlet.verify());
+
+  std::unordered_set<std::string> expected_unused {"foo/0/baz", "foo/1/baz"};
+  EXPECT_EQ(expected_unused, inlet.unexpectedNames());
+}
+
+TYPED_TEST(inlet_object, basic_unused_names_substring)
+{
+  std::string testString =
+    "foo = { [0] = { bar = true; barz = false}, "
+    "        [1] = { bar = false; barz = true} }";
+  DataStore ds;
+  Inlet inlet = createBasicInlet<TypeParam>(&ds, testString);
+
+  auto& arr_container = inlet.addStructArray("foo");
+
+  arr_container.addBool("barz", "barz's description");
+  // Baz is left unused
+
+  // Should still verify - unexpected fields do not mean invalid
+  EXPECT_TRUE(inlet.verify());
+
+  // Check to make sure that a naive substring is not used and that checks are path-aware
+  std::unordered_set<std::string> expected_unused {"foo/0/bar", "foo/1/bar"};
+  EXPECT_EQ(expected_unused, inlet.unexpectedNames());
 }
 
 template <typename InletReader>
