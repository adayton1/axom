--- conflicted
+++ resolved
@@ -110,23 +110,8 @@
     : StridePolicyType(stride)
     , m_set(theSet)
   {
-<<<<<<< HEAD
-    m_data.resize(size() * numComp(), defaultValue);
-  }
-
-  /**
-   * Copy constructor from another map
-   */
-  Map(const Map& otherMap)
-    : StridePolicyType(otherMap.StridePolicyType::stride())
-    , m_set(otherMap.m_set)
-  {
-    m_data.resize(otherMap.m_data.size());
-    copy(otherMap);
-=======
     m_data =
       IndirectionPolicy::create(size() * numComp(), defaultValue, allocatorID);
->>>>>>> 0cfc4d6c
   }
 
   /**
@@ -147,25 +132,6 @@
   }
 
   /**
-<<<<<<< HEAD
-   * \brief Assignment operator for Map
-   */
-  Map& operator=(const Map& otherMap)
-  {
-    if(this != &otherMap)
-    {
-      m_set = otherMap.m_set;
-      m_data = otherMap.m_data;
-      StridePolicyType::operator=(otherMap);
-    }
-    return *this;
-  }
-
-  //~Map(){}
-
-  /**
-=======
->>>>>>> 0cfc4d6c
    * \brief Returns a pointer to the map's underlying set
    */
   const SetType* set() const { return m_set; }
