--- conflicted
+++ resolved
@@ -105,17 +105,13 @@
 # Add MFEMSidreDataCollection tests
 #------------------------------------------------------------------------------
 if (MFEM_FOUND AND AXOM_ENABLE_MFEM_SIDRE_DATACOLLECTION)
-    set(_sidre_mfem_dc_depends sidre gtest)
+    set(_sidre_mfem_dc_depends axom gtest)
     blt_list_append(TO _sidre_mfem_dc_depends ELEMENTS mpi IF ENABLE_MPI)
 
     blt_add_executable( NAME sidre_mfem_datacollection_test
                         SOURCES sidre_mfem_datacollection.cpp
                         OUTPUT_DIR ${TEST_OUTPUT_DIRECTORY}
-<<<<<<< HEAD
                         DEPENDS_ON ${_sidre_mfem_dc_depends}
-=======
-                        DEPENDS_ON axom gtest
->>>>>>> 6986f292
                         FOLDER axom/sidre/tests
                         )
     if (ENABLE_MPI)
