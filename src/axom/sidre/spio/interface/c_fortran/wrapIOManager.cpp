// wrapIOManager.cpp
// This file is generated by Shroud 0.12.2. Do not edit.
//
// Copyright (c) 2017-2020, Lawrence Livermore National Security, LLC and
// other Axom Project Developers. See the top-level COPYRIGHT file for details.
//
// SPDX-License-Identifier: (BSD-3-Clause)
#include "wrapIOManager.h"
#include <cstddef>
#include <string>
#include "axom/sidre/spio/IOManager.hpp"

// splicer begin class.IOManager.CXX_definitions
// splicer end class.IOManager.CXX_definitions

extern "C" {

// splicer begin class.IOManager.C_definitions
// splicer end class.IOManager.C_definitions

SPIO_IOManager* SPIO_IOManager_ctor_default(MPI_Fint com,
                                            SPIO_IOManager* SHC_rv)
{
  // splicer begin class.IOManager.method.ctor_default
  MPI_Comm SHCXX_com = MPI_Comm_f2c(com);
  axom::sidre::IOManager* SHCXX_rv = new axom::sidre::IOManager(SHCXX_com);
  SHC_rv->addr = static_cast<void*>(SHCXX_rv);
  SHC_rv->idtor = 1;
  return SHC_rv;
  // splicer end class.IOManager.method.ctor_default
}

SPIO_IOManager* SPIO_IOManager_ctor_usescr(MPI_Fint com, bool use_scr,
                                           SPIO_IOManager* SHC_rv)
{
  // splicer begin class.IOManager.method.ctor_usescr
  MPI_Comm SHCXX_com = MPI_Comm_f2c(com);
  axom::sidre::IOManager* SHCXX_rv = new axom::sidre::IOManager(SHCXX_com,
                                                                use_scr);
  SHC_rv->addr = static_cast<void*>(SHCXX_rv);
  SHC_rv->idtor = 1;
  return SHC_rv;
  // splicer end class.IOManager.method.ctor_usescr
}

void SPIO_IOManager_delete(SPIO_IOManager* self)
{
  axom::sidre::IOManager* SH_this =
    static_cast<axom::sidre::IOManager*>(self->addr);
  // splicer begin class.IOManager.method.delete
  delete SH_this;
  self->addr = nullptr;
  // splicer end class.IOManager.method.delete
}

void SPIO_IOManager_write_0(SPIO_IOManager* self, SIDRE_Group* group,
                            int num_files, const char* file_string,
                            const char* protocol)
{
  axom::sidre::IOManager* SH_this =
    static_cast<axom::sidre::IOManager*>(self->addr);
  // splicer begin class.IOManager.method.write_0
  axom::sidre::Group* SHCXX_group =
    static_cast<axom::sidre::Group*>(group->addr);
  const std::string SHCXX_file_string(file_string);
  const std::string SHCXX_protocol(protocol);
  SH_this->write(SHCXX_group, num_files, SHCXX_file_string, SHCXX_protocol);
  // splicer end class.IOManager.method.write_0
}

void SPIO_IOManager_write_0_bufferify(SPIO_IOManager* self, SIDRE_Group* group,
                                      int num_files, const char* file_string,
                                      int Lfile_string, const char* protocol,
                                      int Lprotocol)
{
  axom::sidre::IOManager* SH_this =
    static_cast<axom::sidre::IOManager*>(self->addr);
  // splicer begin class.IOManager.method.write_0_bufferify
  axom::sidre::Group* SHCXX_group =
    static_cast<axom::sidre::Group*>(group->addr);
  const std::string SHCXX_file_string(file_string, Lfile_string);
  const std::string SHCXX_protocol(protocol, Lprotocol);
  SH_this->write(SHCXX_group, num_files, SHCXX_file_string, SHCXX_protocol);
  // splicer end class.IOManager.method.write_0_bufferify
}

void SPIO_IOManager_write_1(SPIO_IOManager* self, SIDRE_Group* group,
                            int num_files, const char* file_string,
                            const char* protocol, const char* tree_pattern)
{
  axom::sidre::IOManager* SH_this =
    static_cast<axom::sidre::IOManager*>(self->addr);
  // splicer begin class.IOManager.method.write_1
  axom::sidre::Group* SHCXX_group =
    static_cast<axom::sidre::Group*>(group->addr);
  const std::string SHCXX_file_string(file_string);
  const std::string SHCXX_protocol(protocol);
  const std::string SHCXX_tree_pattern(tree_pattern);
  SH_this->write(SHCXX_group, num_files, SHCXX_file_string, SHCXX_protocol,
                 SHCXX_tree_pattern);
  // splicer end class.IOManager.method.write_1
}

void SPIO_IOManager_write_1_bufferify(SPIO_IOManager* self, SIDRE_Group* group,
                                      int num_files, const char* file_string,
                                      int Lfile_string, const char* protocol,
                                      int Lprotocol, const char* tree_pattern,
                                      int Ltree_pattern)
{
  axom::sidre::IOManager* SH_this =
    static_cast<axom::sidre::IOManager*>(self->addr);
  // splicer begin class.IOManager.method.write_1_bufferify
  axom::sidre::Group* SHCXX_group =
    static_cast<axom::sidre::Group*>(group->addr);
  const std::string SHCXX_file_string(file_string, Lfile_string);
  const std::string SHCXX_protocol(protocol, Lprotocol);
  const std::string SHCXX_tree_pattern(tree_pattern, Ltree_pattern);
  SH_this->write(SHCXX_group, num_files, SHCXX_file_string, SHCXX_protocol,
                 SHCXX_tree_pattern);
  // splicer end class.IOManager.method.write_1_bufferify
}

void SPIO_IOManager_write_group_to_root_file(SPIO_IOManager* self,
                                             SIDRE_Group* group,
                                             const char* file_name)
{
  axom::sidre::IOManager* SH_this =
    static_cast<axom::sidre::IOManager*>(self->addr);
  // splicer begin class.IOManager.method.write_group_to_root_file
  axom::sidre::Group* SHCXX_group =
    static_cast<axom::sidre::Group*>(group->addr);
  const std::string SHCXX_file_name(file_name);
  SH_this->writeGroupToRootFile(SHCXX_group, SHCXX_file_name);
  // splicer end class.IOManager.method.write_group_to_root_file
}

void SPIO_IOManager_write_group_to_root_file_bufferify(SPIO_IOManager* self,
                                                       SIDRE_Group* group,
                                                       const char* file_name,
                                                       int Lfile_name)
{
  axom::sidre::IOManager* SH_this =
    static_cast<axom::sidre::IOManager*>(self->addr);
  // splicer begin class.IOManager.method.write_group_to_root_file_bufferify
  axom::sidre::Group* SHCXX_group =
    static_cast<axom::sidre::Group*>(group->addr);
  const std::string SHCXX_file_name(file_name, Lfile_name);
  SH_this->writeGroupToRootFile(SHCXX_group, SHCXX_file_name);
  // splicer end class.IOManager.method.write_group_to_root_file_bufferify
}

void SPIO_IOManager_write_blueprint_index_to_root_file(SPIO_IOManager* self,
                                                       SIDRE_DataStore* datastore, const char* domain_path, const char* file_name,
                                                       const char* mesh_path)
{
  axom::sidre::IOManager* SH_this =
    static_cast<axom::sidre::IOManager*>(self->addr);
  // splicer begin class.IOManager.method.write_blueprint_index_to_root_file
  axom::sidre::DataStore* SHCXX_datastore =
    static_cast<axom::sidre::DataStore*>(datastore->addr);
  const std::string SHCXX_domain_path(domain_path);
  const std::string SHCXX_file_name(file_name);
  const std::string SHCXX_mesh_path(mesh_path);
  SH_this->writeBlueprintIndexToRootFile(SHCXX_datastore, SHCXX_domain_path,
                                         SHCXX_file_name, SHCXX_mesh_path);
  // splicer end class.IOManager.method.write_blueprint_index_to_root_file
}

void SPIO_IOManager_write_blueprint_index_to_root_file_bufferify(
  SPIO_IOManager* self, SIDRE_DataStore* datastore, const char* domain_path,
  int Ldomain_path, const char* file_name, int Lfile_name,
  const char* mesh_path, int Lmesh_path)
{
  axom::sidre::IOManager* SH_this =
    static_cast<axom::sidre::IOManager*>(self->addr);
  // splicer begin
  // class.IOManager.method.write_blueprint_index_to_root_file_bufferify
  axom::sidre::DataStore* SHCXX_datastore =
    static_cast<axom::sidre::DataStore*>(datastore->addr);
  const std::string SHCXX_domain_path(domain_path, Ldomain_path);
  const std::string SHCXX_file_name(file_name, Lfile_name);
  const std::string SHCXX_mesh_path(mesh_path, Lmesh_path);
  SH_this->writeBlueprintIndexToRootFile(SHCXX_datastore, SHCXX_domain_path,
                                         SHCXX_file_name, SHCXX_mesh_path);
  // splicer end
  // class.IOManager.method.write_blueprint_index_to_root_file_bufferify
}

void SPIO_IOManager_read_0(SPIO_IOManager* self, SIDRE_Group* group,
                           const char* file_string, const char* protocol)
{
  axom::sidre::IOManager* SH_this =
    static_cast<axom::sidre::IOManager*>(self->addr);
  // splicer begin class.IOManager.method.read_0
  axom::sidre::Group* SHCXX_group =
    static_cast<axom::sidre::Group*>(group->addr);
  const std::string SHCXX_file_string(file_string);
  const std::string SHCXX_protocol(protocol);
  SH_this->read(SHCXX_group, SHCXX_file_string, SHCXX_protocol);
  // splicer end class.IOManager.method.read_0
}

void SPIO_IOManager_read_0_bufferify(SPIO_IOManager* self, SIDRE_Group* group,
                                     const char* file_string, int Lfile_string,
                                     const char* protocol, int Lprotocol)
{
  axom::sidre::IOManager* SH_this =
    static_cast<axom::sidre::IOManager*>(self->addr);
  // splicer begin class.IOManager.method.read_0_bufferify
  axom::sidre::Group* SHCXX_group =
    static_cast<axom::sidre::Group*>(group->addr);
  const std::string SHCXX_file_string(file_string, Lfile_string);
  const std::string SHCXX_protocol(protocol, Lprotocol);
  SH_this->read(SHCXX_group, SHCXX_file_string, SHCXX_protocol);
  // splicer end class.IOManager.method.read_0_bufferify
}

void SPIO_IOManager_read_1(SPIO_IOManager* self, SIDRE_Group* group,
                           const char* file_string, const char* protocol,
                           bool preserve_contents)
{
  axom::sidre::IOManager* SH_this =
    static_cast<axom::sidre::IOManager*>(self->addr);
  // splicer begin class.IOManager.method.read_1
  axom::sidre::Group* SHCXX_group =
    static_cast<axom::sidre::Group*>(group->addr);
  const std::string SHCXX_file_string(file_string);
  const std::string SHCXX_protocol(protocol);
  SH_this->read(SHCXX_group, SHCXX_file_string, SHCXX_protocol,
                preserve_contents);
  // splicer end class.IOManager.method.read_1
}

void SPIO_IOManager_read_1_bufferify(SPIO_IOManager* self, SIDRE_Group* group,
                                     const char* file_string, int Lfile_string,
                                     const char* protocol, int Lprotocol,
                                     bool preserve_contents)
{
  axom::sidre::IOManager* SH_this =
    static_cast<axom::sidre::IOManager*>(self->addr);
  // splicer begin class.IOManager.method.read_1_bufferify
  axom::sidre::Group* SHCXX_group =
    static_cast<axom::sidre::Group*>(group->addr);
  const std::string SHCXX_file_string(file_string, Lfile_string);
  const std::string SHCXX_protocol(protocol, Lprotocol);
  SH_this->read(SHCXX_group, SHCXX_file_string, SHCXX_protocol,
                preserve_contents);
  // splicer end class.IOManager.method.read_1_bufferify
}

void SPIO_IOManager_read_2(SPIO_IOManager* self, SIDRE_Group* group,
                           const char* root_file)
{
  axom::sidre::IOManager* SH_this =
    static_cast<axom::sidre::IOManager*>(self->addr);
  // splicer begin class.IOManager.method.read_2
  axom::sidre::Group* SHCXX_group =
    static_cast<axom::sidre::Group*>(group->addr);
  const std::string SHCXX_root_file(root_file);
  SH_this->read(SHCXX_group, SHCXX_root_file);
  // splicer end class.IOManager.method.read_2
}

void SPIO_IOManager_read_2_bufferify(SPIO_IOManager* self, SIDRE_Group* group,
                                     const char* root_file, int Lroot_file)
{
  axom::sidre::IOManager* SH_this =
    static_cast<axom::sidre::IOManager*>(self->addr);
  // splicer begin class.IOManager.method.read_2_bufferify
  axom::sidre::Group* SHCXX_group =
    static_cast<axom::sidre::Group*>(group->addr);
  const std::string SHCXX_root_file(root_file, Lroot_file);
  SH_this->read(SHCXX_group, SHCXX_root_file);
  // splicer end class.IOManager.method.read_2_bufferify
}

void SPIO_IOManager_read_3(SPIO_IOManager* self, SIDRE_Group* group,
                           const char* root_file, bool preserve_contents)
{
  axom::sidre::IOManager* SH_this =
    static_cast<axom::sidre::IOManager*>(self->addr);
  // splicer begin class.IOManager.method.read_3
  axom::sidre::Group* SHCXX_group =
    static_cast<axom::sidre::Group*>(group->addr);
  const std::string SHCXX_root_file(root_file);
  SH_this->read(SHCXX_group, SHCXX_root_file, preserve_contents);
  // splicer end class.IOManager.method.read_3
}

void SPIO_IOManager_read_3_bufferify(SPIO_IOManager* self, SIDRE_Group* group,
                                     const char* root_file, int Lroot_file,
                                     bool preserve_contents)
{
  axom::sidre::IOManager* SH_this =
    static_cast<axom::sidre::IOManager*>(self->addr);
  // splicer begin class.IOManager.method.read_3_bufferify
  axom::sidre::Group* SHCXX_group =
    static_cast<axom::sidre::Group*>(group->addr);
  const std::string SHCXX_root_file(root_file, Lroot_file);
  SH_this->read(SHCXX_group, SHCXX_root_file, preserve_contents);
  // splicer end class.IOManager.method.read_3_bufferify
}

<<<<<<< HEAD
=======
void SPIO_IOManager_read_4(SPIO_IOManager* self, SIDRE_Group* group,
                           const char* root_file, bool preserve_contents,
                           bool use_scr)
{
  axom::sidre::IOManager* SH_this =
    static_cast<axom::sidre::IOManager*>(self->addr);
  // splicer begin class.IOManager.method.read_4
  axom::sidre::Group* SHCXX_group =
    static_cast<axom::sidre::Group*>(group->addr);
  const std::string SHCXX_root_file(root_file);
  SH_this->read(SHCXX_group, SHCXX_root_file, preserve_contents, use_scr);
  // splicer end class.IOManager.method.read_4
}

void SPIO_IOManager_read_4_bufferify(SPIO_IOManager* self, SIDRE_Group* group,
                                     const char* root_file, int Lroot_file,
                                     bool preserve_contents, bool use_scr)
{
  axom::sidre::IOManager* SH_this =
    static_cast<axom::sidre::IOManager*>(self->addr);
  // splicer begin class.IOManager.method.read_4_bufferify
  axom::sidre::Group* SHCXX_group =
    static_cast<axom::sidre::Group*>(group->addr);
  const std::string SHCXX_root_file(root_file, Lroot_file);
  SH_this->read(SHCXX_group, SHCXX_root_file, preserve_contents, use_scr);
  // splicer end class.IOManager.method.read_4_bufferify
}

>>>>>>> 3703b401
void SPIO_IOManager_load_external_data(SPIO_IOManager* self, SIDRE_Group* group,
                                       const char* root_file)
{
  axom::sidre::IOManager* SH_this =
    static_cast<axom::sidre::IOManager*>(self->addr);
  // splicer begin class.IOManager.method.load_external_data
  axom::sidre::Group* SHCXX_group =
    static_cast<axom::sidre::Group*>(group->addr);
  const std::string SHCXX_root_file(root_file);
  SH_this->loadExternalData(SHCXX_group, SHCXX_root_file);
  // splicer end class.IOManager.method.load_external_data
}

void SPIO_IOManager_load_external_data_bufferify(SPIO_IOManager* self,
                                                 SIDRE_Group* group,
                                                 const char* root_file,
                                                 int Lroot_file)
{
  axom::sidre::IOManager* SH_this =
    static_cast<axom::sidre::IOManager*>(self->addr);
  // splicer begin class.IOManager.method.load_external_data_bufferify
  axom::sidre::Group* SHCXX_group =
    static_cast<axom::sidre::Group*>(group->addr);
  const std::string SHCXX_root_file(root_file, Lroot_file);
  SH_this->loadExternalData(SHCXX_group, SHCXX_root_file);
  // splicer end class.IOManager.method.load_external_data_bufferify
}

}  // extern "C"<|MERGE_RESOLUTION|>--- conflicted
+++ resolved
@@ -301,37 +301,6 @@
   // splicer end class.IOManager.method.read_3_bufferify
 }
 
-<<<<<<< HEAD
-=======
-void SPIO_IOManager_read_4(SPIO_IOManager* self, SIDRE_Group* group,
-                           const char* root_file, bool preserve_contents,
-                           bool use_scr)
-{
-  axom::sidre::IOManager* SH_this =
-    static_cast<axom::sidre::IOManager*>(self->addr);
-  // splicer begin class.IOManager.method.read_4
-  axom::sidre::Group* SHCXX_group =
-    static_cast<axom::sidre::Group*>(group->addr);
-  const std::string SHCXX_root_file(root_file);
-  SH_this->read(SHCXX_group, SHCXX_root_file, preserve_contents, use_scr);
-  // splicer end class.IOManager.method.read_4
-}
-
-void SPIO_IOManager_read_4_bufferify(SPIO_IOManager* self, SIDRE_Group* group,
-                                     const char* root_file, int Lroot_file,
-                                     bool preserve_contents, bool use_scr)
-{
-  axom::sidre::IOManager* SH_this =
-    static_cast<axom::sidre::IOManager*>(self->addr);
-  // splicer begin class.IOManager.method.read_4_bufferify
-  axom::sidre::Group* SHCXX_group =
-    static_cast<axom::sidre::Group*>(group->addr);
-  const std::string SHCXX_root_file(root_file, Lroot_file);
-  SH_this->read(SHCXX_group, SHCXX_root_file, preserve_contents, use_scr);
-  // splicer end class.IOManager.method.read_4_bufferify
-}
-
->>>>>>> 3703b401
 void SPIO_IOManager_load_external_data(SPIO_IOManager* self, SIDRE_Group* group,
                                        const char* root_file)
 {
