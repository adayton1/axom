/*
 * Copyright (c) 2015, Lawrence Livermore National Security, LLC.
 * Produced at the Lawrence Livermore National Laboratory.
 *
 * All rights reserved.
 *
 * This source code cannot be distributed without permission and
 * further review from Lawrence Livermore National Laboratory.
 */

#include "gtest/gtest.h"

#include "sidre/sidre.h"

//------------------------------------------------------------------------------

TEST(C_sidre_view,create_views)
{
  SIDRE_datastore * ds   = SIDRE_datastore_new();
  SIDRE_datagroup * root = SIDRE_datastore_get_root(ds);

  SIDRE_dataview * dv_0 = 
     SIDRE_datagroup_create_view_and_allocate_from_type(root, "field0",
                                                      SIDRE_INT_ID, 1);
  SIDRE_dataview * dv_1 = 
     SIDRE_datagroup_create_view_and_allocate_from_type(root, "field1",
                                                      SIDRE_INT_ID, 1);

  SIDRE_databuffer * db_0 = SIDRE_dataview_get_buffer(dv_0);
  SIDRE_databuffer * db_1 = SIDRE_dataview_get_buffer(dv_1);

  EXPECT_EQ(SIDRE_databuffer_get_index(db_0), 0);
  EXPECT_EQ(SIDRE_databuffer_get_index(db_1), 1);
  SIDRE_datastore_delete(ds);
}

//------------------------------------------------------------------------------

TEST(C_sidre_view,int_buffer_from_view)
{
  SIDRE_datastore * ds = SIDRE_datastore_new();
  SIDRE_datagroup * root = SIDRE_datastore_get_root(ds);

  SIDRE_dataview * dv = 
     SIDRE_datagroup_create_view_and_allocate_from_type(root, "u0",
                                                      SIDRE_INT_ID, 10);

  EXPECT_EQ(SIDRE_dataview_get_type_id(dv), SIDRE_INT_ID);
  int * data_ptr = (int *) SIDRE_dataview_get_void_ptr(dv);

  for(int i=0 ; i<10 ; i++)
  {
    data_ptr[i] = i*i;
  }

  SIDRE_dataview_print(dv);

  EXPECT_EQ(SIDRE_dataview_get_total_bytes(dv), sizeof(int) * 10);
  SIDRE_datastore_delete(ds);

}

//------------------------------------------------------------------------------

TEST(C_sidre_view,int_buffer_from_view_conduit_value)
{
  SIDRE_datastore * ds = SIDRE_datastore_new();
  SIDRE_datagroup * root = SIDRE_datastore_get_root(ds);

  SIDRE_dataview * dv = 
     SIDRE_datagroup_create_view_and_allocate_from_type(root, "u0", 
<<<<<<< HEAD
                                                      SIDRE_INT_ID, 10);
  int * data_ptr = (int *) SIDRE_dataview_get_void_ptr(dv);
=======
                                                        SIDRE_INT_ID, 10);
  int * data_ptr = (int *) SIDRE_dataview_get_data_pointer(dv);
>>>>>>> 72790b55

  for(int i=0 ; i<10 ; i++)
  {
    data_ptr[i] = i*i;
  }

  SIDRE_dataview_print(dv);

  EXPECT_EQ(SIDRE_dataview_get_total_bytes(dv), sizeof(int) * 10);
  SIDRE_datastore_delete(ds);

}

//------------------------------------------------------------------------------

TEST(C_sidre_view,int_array_strided_views)
{
  SIDRE_datastore * ds = SIDRE_datastore_new();
  SIDRE_datagroup * root = SIDRE_datastore_get_root(ds);
  SIDRE_databuffer * dbuff = SIDRE_datastore_create_buffer(ds);

  SIDRE_databuffer_declare(dbuff, SIDRE_INT_ID, 10);
  SIDRE_databuffer_allocate_existing(dbuff);
  int * data_ptr = (int *) SIDRE_databuffer_get_void_ptr(dbuff);

  for(int i=0 ; i<10 ; i++)
  {
    data_ptr[i] = i;
  }

  SIDRE_databuffer_print(dbuff);

  EXPECT_EQ(SIDRE_databuffer_get_total_bytes(dbuff), sizeof(int) * 10);


  SIDRE_dataview * dv_e = SIDRE_datagroup_create_view_into_buffer(root, "even", dbuff);
  SIDRE_dataview * dv_o = SIDRE_datagroup_create_view_into_buffer(root, "odd", dbuff);
  EXPECT_TRUE(dv_e != NULL);
  EXPECT_TRUE(dv_o != NULL);
  EXPECT_EQ(SIDRE_databuffer_get_num_views(dbuff), 2u);

  SIDRE_dataview_apply_nelems_offset_stride(dv_e, 5, 0, 2);
  SIDRE_dataview_apply_nelems_offset_stride(dv_o, 5, 1, 2);

  SIDRE_dataview_print(dv_e);
  SIDRE_dataview_print(dv_o);

  // Note: The view offset works in C, but striding must be done manually as it needs the conduit int_array class.
  int* dv_e_ptr = (int *) SIDRE_dataview_get_void_ptr(dv_e);
  int* dv_o_ptr = (int *) SIDRE_dataview_get_void_ptr(dv_o);
  for(int i=0 ; i<5 ; i++)
  {
    EXPECT_EQ(dv_e_ptr[2*i], 2*i);
    EXPECT_EQ(dv_o_ptr[2*i], 2*i+1);
  }

  // Run similar test to above with different view apply method
  SIDRE_dataview * dv_e1 =
     SIDRE_datagroup_create_view_into_buffer(root, "even1", dbuff);
  SIDRE_dataview * dv_o1 =
     SIDRE_datagroup_create_view_into_buffer(root, "odd1", dbuff);
  EXPECT_TRUE(dv_e1 != NULL);
  EXPECT_TRUE(dv_o1 != NULL);
  EXPECT_EQ(SIDRE_databuffer_get_num_views(dbuff), 4u);

  SIDRE_dataview_apply_type_nelems_offset_stride(dv_e1, SIDRE_INT_ID, 5, 0, 2);
  SIDRE_dataview_apply_type_nelems_offset_stride(dv_o1, SIDRE_INT_ID, 5, 1, 2);

  SIDRE_dataview_print(dv_e1);
  SIDRE_dataview_print(dv_o1);

  // Note: The view offset works in C, but striding must be done manually as it needs the conduit int_array class.
  int* dv_e1_ptr = (int *) SIDRE_dataview_get_void_ptr(dv_e1);
  int* dv_o1_ptr = (int *) SIDRE_dataview_get_void_ptr(dv_o1);
  for(int i=0 ; i<5 ; i++)
  {
    EXPECT_EQ(dv_e1_ptr[2*i], 2*i);
    EXPECT_EQ(dv_o1_ptr[2*i], 2*i+1);
  }

  SIDRE_datastore_print(ds);
  SIDRE_datastore_delete(ds);

}

//------------------------------------------------------------------------------

TEST(C_sidre_view,int_array_depth_view)
{
  SIDRE_datastore * ds = SIDRE_datastore_new();
  SIDRE_datagroup * root = SIDRE_datastore_get_root(ds);
  SIDRE_databuffer * dbuff = SIDRE_datastore_create_buffer(ds);

  const size_t depth_nelems = 10;

  SIDRE_databuffer_declare(dbuff, SIDRE_INT_ID, 4 * depth_nelems);
  SIDRE_databuffer_allocate_existing(dbuff);
  int * data_ptr = (int *) SIDRE_databuffer_get_void_ptr(dbuff);

  for(size_t i=0 ; i < 4 * depth_nelems ; i++)
  {
    data_ptr[i] = i / depth_nelems;
  }

  SIDRE_databuffer_print(dbuff);

  EXPECT_EQ(SIDRE_databuffer_get_num_elements(dbuff), 4 * depth_nelems);

  // create 4 "depth" views and apply offsets into buffer
  SIDRE_dataview* views[4];
  const char* view_names[4] = { "depth_0", "depth_1", "depth_2", "depth_3" };

  for (int id = 0; id < 4; ++id)
  {
     views[id] = SIDRE_datagroup_create_view_into_buffer(root, view_names[id], dbuff);
     SIDRE_dataview_apply_nelems_offset(views[id], depth_nelems, id*depth_nelems);
  }
  EXPECT_EQ(SIDRE_databuffer_get_num_views(dbuff), 4u);

  // print depth views...
  for (int id = 0; id < 4; ++id)
  {
     SIDRE_dataview_print(views[id]);
  }

  // check values in depth views...
  for (int id = 0; id < 4; ++id)
  {
// Note: The view offset works in C, but striding must be done manually as it needs the conduit int_array class.
     int* dv_ptr = (int *) SIDRE_dataview_get_void_ptr(views[id]);
     for (size_t i = 0; i < depth_nelems; ++i)
     {
        EXPECT_EQ(dv_ptr[i], id);
     }
  }

  SIDRE_datastore_print(ds);
  SIDRE_datastore_delete(ds);

}

//------------------------------------------------------------------------------

TEST(sidre_view,int_array_view_attach_buffer)
{
  SIDRE_datastore * ds = SIDRE_datastore_new();
  SIDRE_datagroup * root = SIDRE_datastore_get_root(ds);
<<<<<<< HEAD
  SIDRE_databuffer * dbuff = SIDRE_datastore_create_buffer(ds);

  const size_t depth_nelems = 10;

  SIDRE_databuffer_declare(dbuff, SIDRE_INT_ID, 4 * depth_nelems);
  SIDRE_databuffer_allocate_existing(dbuff);
  int * data_ptr = (int *) SIDRE_databuffer_get_void_ptr(dbuff);

  for(size_t i=0 ; i < 4 * depth_nelems ; i++)
  {
    data_ptr[i] = i / depth_nelems;
  }

  SIDRE_databuffer_print(dbuff);

  EXPECT_EQ(SIDRE_databuffer_get_num_elements(dbuff), 4 * depth_nelems);

  // create 4 "depth" views and apply offsets into buffer
  SIDRE_dataview* views[4];
  const char* view_names[4] = { "depth_0", "depth_1", "depth_2", "depth_3" };

  for (int id = 0; id < 2; ++id)
  {
     views[id] = 
        SIDRE_datagroup_create_view_into_buffer(root, view_names[id], dbuff);
     SIDRE_dataview_apply_nelems_offset(views[id], depth_nelems, id*depth_nelems);
  }
  //
  // call path including type
  for (int id = 2; id < 4; ++id)
  {
     views[id] = 
        SIDRE_datagroup_create_view_into_buffer(root, view_names[id], dbuff);
     SIDRE_dataview_apply_type_nelems_offset(views[id], SIDRE_INT_ID, depth_nelems, id*depth_nelems);
  }
  EXPECT_EQ(SIDRE_databuffer_get_num_views(dbuff), 4u);

  // print depth views...
  for (int id = 0; id < 4; ++id)
  {
     SIDRE_dataview_print(views[id]);
  }

  // check values in depth views...
  for (int id = 0; id < 4; ++id)
  {
    // Note: The view offset works in C, but striding must be done manually as it needs the conduit int_array class.
     int* dv_ptr = (int *) SIDRE_dataview_get_void_ptr(views[id]);
     for (size_t i = 0; i < depth_nelems; ++i)
     {
        EXPECT_EQ(dv_ptr[i], id);
     }
  }

  SIDRE_datastore_print(ds);
  SIDRE_datastore_delete(ds);

}

//------------------------------------------------------------------------------
#if 0
TEST(sidre_view,int_array_view_attach_buffer)
{
  DataStore * ds = new DataStore();
  DataGroup * root = ds->getRoot();
=======
>>>>>>> 72790b55

  const size_t field_nelems = 10;

  // create 2 "field" views with type and # elems
  size_t elem_count = 0;
  SIDRE_dataview* field0 = 
    SIDRE_datagroup_create_view_from_type(root,"field0",
                                          SIDRE_INT_ID, field_nelems);
  elem_count += SIDRE_dataview_get_num_elements(field0);
  SIDRE_dataview* field1 = 
    SIDRE_datagroup_create_view_from_type(root, "field1",
                                          SIDRE_INT_ID, field_nelems);
  elem_count += SIDRE_dataview_get_num_elements(field1);
  EXPECT_EQ(elem_count, 2 * field_nelems);

  // create buffer to hold data for all fields and allocate
  SIDRE_databuffer * dbuff = SIDRE_datastore_create_buffer(ds);
  SIDRE_databuffer_declare(dbuff, SIDRE_INT_ID, 2 * field_nelems);
  SIDRE_databuffer_allocate_existing(dbuff);
  EXPECT_EQ(SIDRE_databuffer_get_num_elements(dbuff), elem_count);

  // Initilize buffer data for testing below.
  int* b_ptr = (int*) SIDRE_databuffer_get_data(dbuff);
  for(size_t i = 0 ; i < elem_count ; ++i)
  {
    b_ptr[i] = i / field_nelems;
  }

  SIDRE_databuffer_print(dbuff);

  // attach field views to buffer and apply offsets into buffer
  SIDRE_dataview_attach_buffer(field0, dbuff);
  SIDRE_dataview_apply_nelems_offset(field0, field_nelems, 0 * field_nelems);
  SIDRE_dataview_attach_buffer(field1, dbuff);
  SIDRE_dataview_apply_nelems_offset(field1, field_nelems, 1 * field_nelems);

  EXPECT_EQ(SIDRE_databuffer_get_num_views(dbuff), 2u);

  // print field views...
  SIDRE_dataview_print(field0);
  SIDRE_dataview_print(field1);

  // check values in field views...
  int* f0_ptr = (int *) SIDRE_dataview_get_data_pointer(field0); 
  for (size_t i = 0; i < field_nelems; ++i)
  {
     EXPECT_EQ(f0_ptr[i], 0);
  }
// Note: This is a big hack since the dataview get pointer method is broken
  int* f1_ptr = (int *) SIDRE_dataview_get_data_pointer(field1); 
  f1_ptr += 1 * field_nelems; 
  for (size_t i = 0; i < field_nelems; ++i)
  {
     EXPECT_EQ(f1_ptr[i], 1);
  }

  SIDRE_datastore_print(ds);
  SIDRE_datastore_delete(ds);

}

//------------------------------------------------------------------------------

TEST(C_sidre_view,int_array_multi_view_resize)
{
  ///
  /// This example creates a 4 * 10 buffer of ints,
  /// and 4 views that point the 4 sections of 10 ints
  ///
  /// We then create a new buffer to support 4*12 ints
  /// and 4 views that point into them
  ///
  /// after this we use the old buffers to copy the values
  /// into the new views
  ///

  // create our main data store
  SIDRE_datastore * ds = SIDRE_datastore_new();
  // get access to our root data Group
  SIDRE_datagroup * root = SIDRE_datastore_get_root(ds);

  // create a group to hold the "old" or data we want to copy
  SIDRE_datagroup * r_old = SIDRE_datagroup_create_group(root, "r_old");
  // create a view to hold the base buffer
  SIDRE_dataview * base_old = 
     SIDRE_datagroup_create_view_and_allocate_from_type(r_old, "base_data",
                                                      SIDRE_INT_ID, 40);

  int * data_ptr = (int *) SIDRE_dataview_get_void_ptr(base_old);


  // init the buff with values that align with the
  // 4 subsections.
  for(int i=0 ; i<10 ; i++)
  {
    data_ptr[i] = 1;
  }
  for(int i=10 ; i<20 ; i++)
  {
    data_ptr[i] = 2;
  }
  for(int i=20 ; i<30 ; i++)
  {
    data_ptr[i] = 3;
  }
  for(int i=30 ; i<40 ; i++)
  {
    data_ptr[i] = 4;
  }

#ifdef XXX
  /// setup our 4 views
  SIDRE_databuffer * buff_old = SIDRE_dataview_get_buffer(base_old);
  buff_old->getNode().print();
  SIDRE_dataview * r0_old = SIDRE_dataview_create_view(r_old, "r0",buff_old);
  SIDRE_dataview * r1_old = SIDRE_dataview_create_view(r_old, "r1",buff_old);
  SIDRE_dataview * r2_old = SIDRE_dataview_create_view(r_old, "r2",buff_old);
  SIDRE_dataview * r3_old = SIDRE_dataview_create_view(r_old, "r3",buff_old);

  // each view is offset by 10 * the # of bytes in a uint32
  // uint32(num_elems, offset)
  index_t offset =0;
  r0_old->apply(r0_old, DataType::uint32(10,offset));

  offset += sizeof(int) * 10;
  r1_old->apply(r1_old, DataType::uint32(10,offset));

  offset += sizeof(int) * 10;
  r2_old->apply(r2_old, DataType::uint32(10,offset));

  offset += sizeof(int) * 10;
  r3_old->apply(r3_old, DataType::uint32(10,offset));

  /// check that our views actually point to the expected data
  //
  uint32 * r0_ptr = r0_old->getNode().as_uint32_ptr();
  for(int i=0 ; i<10 ; i++)
  {
    EXPECT_EQ(r0_ptr[i], 1u);
    // check pointer relation
    EXPECT_EQ(&r0_ptr[i], &data_ptr[i]);
  }

  uint32 * r3_ptr = r3_old->getNode().as_uint32_ptr();
  for(int i=0 ; i<10 ; i++)
  {
    EXPECT_EQ(r3_ptr[i], 4u);
    // check pointer relation
    EXPECT_EQ(&r3_ptr[i], &data_ptr[i+30]);
  }

  // create a group to hold the "old" or data we want to copy into
  SIDRE_datagroup * r_new = SIDRE_datagroup_create_group(root, "r_new");
  // create a view to hold the base buffer
  SIDRE_dataview * base_new = SIDRE_datagroup_create_view_and_buffer_simple(r_new, "base_data");

  // alloc our buffer
  // create a buffer to hold larger subarrays
  base_new->allocate_from_type(base_new, DataType::uint32(4 * 12));
  int * base_new_data = (int *) SIDRE_databuffer_det_data(base_new);
  for (int i = 0 ; i < 4 * 12 ; ++i)
  {
    base_new_data[i] = 0;
  }

  SIDRE_databuffer * buff_new = SIDRE_dataview_get_buffer(base_new);
  buff_new->getNode().print();

  // create the 4 sub views of this array
  SIDRE_dataview * r0_new = SIDRE_datagroup_create_view(r_new, "r0",buff_new);
  SIDRE_dataview * r1_new = SIDRE_datagroup_create_view(r_new, "r1",buff_new);
  SIDRE_dataview * r2_new = SIDRE_datagroup_create_view(r_new, "r2",buff_new);
  SIDRE_dataview * r3_new = SIDRE_datagroup_create_view(r_new, "r3",buff_new);

  // apply views to r0,r1,r2,r3
  // each view is offset by 12 * the # of bytes in a uint32

  // uint32(num_elems, offset)
  offset =0;
  r0_new->apply(DataType::uint32(12,offset));

  offset += sizeof(int) * 12;
  r1_new->apply(DataType::uint32(12,offset));

  offset += sizeof(int) * 12;
  r2_new->apply(DataType::uint32(12,offset));

  offset += sizeof(int) * 12;
  r3_new->apply(DataType::uint32(12,offset));

  /// update r2 as an example first
  buff_new->getNode().print();
  r2_new->getNode().print();

  /// copy the subset of value
  r2_new->getNode().update(r2_old->getNode());
  r2_new->getNode().print();
  buff_new->getNode().print();


  /// check pointer values
  int * r2_new_ptr = (int *) SIDRE_dataview_get_void_ptr(r2_new);

  for(int i=0 ; i<10 ; i++)
  {
    EXPECT_EQ(r2_new_ptr[i], 3);
  }

  for(int i=10 ; i<12 ; i++)
  {
    EXPECT_EQ(r2_new_ptr[i], 0);     // assumes zero-ed alloc
  }


  /// update the other views
  r0_new->getNode().update(r0_old->getNode());
  r1_new->getNode().update(r1_old->getNode());
  r3_new->getNode().update(r3_old->getNode());

  buff_new->getNode().print();
#endif

  SIDRE_datastore_print(ds);
  SIDRE_datastore_delete(ds);

}

//------------------------------------------------------------------------------

TEST(C_sidre_view,int_array_realloc)
{
  ///
  /// info
  ///

  // create our main data store
  SIDRE_datastore * ds = SIDRE_datastore_new();
  // get access to our root data Group
  SIDRE_datagroup * root = SIDRE_datastore_get_root(ds);

  // create a view to hold the base buffer
  SIDRE_dataview * a1 = 
     SIDRE_datagroup_create_view_and_allocate_from_type(root, "a1", 
                                                      SIDRE_FLOAT_ID, 5);
  SIDRE_dataview * a2 = 
     SIDRE_datagroup_create_view_and_allocate_from_type(root, "a2", 
                                                      SIDRE_INT_ID, 5);

  float * a1_ptr = (float *) SIDRE_dataview_get_void_ptr(a1);
  int * a2_ptr = (int *)  SIDRE_dataview_get_void_ptr(a2);

  for(int i=0 ; i<5 ; i++)
  {
    a1_ptr[i] =  5.0;
    a2_ptr[i] = -5;
  }

  EXPECT_EQ(SIDRE_dataview_get_total_bytes(a1), sizeof(float)*5);
  EXPECT_EQ(SIDRE_dataview_get_total_bytes(a2), sizeof(int)*5);


  SIDRE_dataview_reallocate(a1, 10);
  SIDRE_dataview_reallocate(a2, 15);

  a1_ptr = (float *) SIDRE_dataview_get_void_ptr(a1);
  a2_ptr = (int *) SIDRE_dataview_get_void_ptr(a2);

  for(int i=0 ; i<5 ; i++)
  {
    EXPECT_EQ(a1_ptr[i],5.0);
    EXPECT_EQ(a2_ptr[i],-5);
  }

  for(int i=5 ; i<10 ; i++)
  {
    a1_ptr[i] = 10.0;
    a2_ptr[i] = -10;
  }

  for(int i=10 ; i<15 ; i++)
  {
    a2_ptr[i] = -15;
  }

  EXPECT_EQ(SIDRE_dataview_get_total_bytes(a1), sizeof(float)*10);
  EXPECT_EQ(SIDRE_dataview_get_total_bytes(a2), sizeof(int)*15);


  SIDRE_datastore_print(ds);
  SIDRE_datastore_delete(ds);

}

//------------------------------------------------------------------------------

TEST(C_sidre_view,simple_opaque)
{
  // create our main data store
  SIDRE_datastore * ds = SIDRE_datastore_new();
  // get access to our root data Group
  SIDRE_datagroup * root = SIDRE_datastore_get_root(ds);
  int * src_data = (int *) malloc(sizeof(int));

  src_data[0] = 42;

  void * src_ptr = (void *)src_data;

  SIDRE_dataview * opq_view = SIDRE_datagroup_create_opaque_view(root, "my_opaque",src_ptr);

  // we shouldn't have any buffers
  EXPECT_EQ(SIDRE_datastore_get_num_buffers(ds), 0u);

  EXPECT_TRUE(SIDRE_dataview_is_opaque(opq_view));

  void * opq_ptr = SIDRE_dataview_get_void_ptr(opq_view);

  int * out_data = (int *)opq_ptr;
  EXPECT_EQ(opq_ptr,src_ptr);
  EXPECT_EQ(out_data[0],42);

  SIDRE_datastore_print(ds);
  SIDRE_datastore_delete(ds);
  free(src_data);
}<|MERGE_RESOLUTION|>--- conflicted
+++ resolved
@@ -69,13 +69,8 @@
 
   SIDRE_dataview * dv = 
      SIDRE_datagroup_create_view_and_allocate_from_type(root, "u0", 
-<<<<<<< HEAD
                                                       SIDRE_INT_ID, 10);
   int * data_ptr = (int *) SIDRE_dataview_get_void_ptr(dv);
-=======
-                                                        SIDRE_INT_ID, 10);
-  int * data_ptr = (int *) SIDRE_dataview_get_data_pointer(dv);
->>>>>>> 72790b55
 
   for(int i=0 ; i<10 ; i++)
   {
@@ -223,74 +218,6 @@
 {
   SIDRE_datastore * ds = SIDRE_datastore_new();
   SIDRE_datagroup * root = SIDRE_datastore_get_root(ds);
-<<<<<<< HEAD
-  SIDRE_databuffer * dbuff = SIDRE_datastore_create_buffer(ds);
-
-  const size_t depth_nelems = 10;
-
-  SIDRE_databuffer_declare(dbuff, SIDRE_INT_ID, 4 * depth_nelems);
-  SIDRE_databuffer_allocate_existing(dbuff);
-  int * data_ptr = (int *) SIDRE_databuffer_get_void_ptr(dbuff);
-
-  for(size_t i=0 ; i < 4 * depth_nelems ; i++)
-  {
-    data_ptr[i] = i / depth_nelems;
-  }
-
-  SIDRE_databuffer_print(dbuff);
-
-  EXPECT_EQ(SIDRE_databuffer_get_num_elements(dbuff), 4 * depth_nelems);
-
-  // create 4 "depth" views and apply offsets into buffer
-  SIDRE_dataview* views[4];
-  const char* view_names[4] = { "depth_0", "depth_1", "depth_2", "depth_3" };
-
-  for (int id = 0; id < 2; ++id)
-  {
-     views[id] = 
-        SIDRE_datagroup_create_view_into_buffer(root, view_names[id], dbuff);
-     SIDRE_dataview_apply_nelems_offset(views[id], depth_nelems, id*depth_nelems);
-  }
-  //
-  // call path including type
-  for (int id = 2; id < 4; ++id)
-  {
-     views[id] = 
-        SIDRE_datagroup_create_view_into_buffer(root, view_names[id], dbuff);
-     SIDRE_dataview_apply_type_nelems_offset(views[id], SIDRE_INT_ID, depth_nelems, id*depth_nelems);
-  }
-  EXPECT_EQ(SIDRE_databuffer_get_num_views(dbuff), 4u);
-
-  // print depth views...
-  for (int id = 0; id < 4; ++id)
-  {
-     SIDRE_dataview_print(views[id]);
-  }
-
-  // check values in depth views...
-  for (int id = 0; id < 4; ++id)
-  {
-    // Note: The view offset works in C, but striding must be done manually as it needs the conduit int_array class.
-     int* dv_ptr = (int *) SIDRE_dataview_get_void_ptr(views[id]);
-     for (size_t i = 0; i < depth_nelems; ++i)
-     {
-        EXPECT_EQ(dv_ptr[i], id);
-     }
-  }
-
-  SIDRE_datastore_print(ds);
-  SIDRE_datastore_delete(ds);
-
-}
-
-//------------------------------------------------------------------------------
-#if 0
-TEST(sidre_view,int_array_view_attach_buffer)
-{
-  DataStore * ds = new DataStore();
-  DataGroup * root = ds->getRoot();
-=======
->>>>>>> 72790b55
 
   const size_t field_nelems = 10;
 
