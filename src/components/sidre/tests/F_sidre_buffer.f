--- conflicted
+++ resolved
@@ -52,13 +52,8 @@
     call dbuff%declare(SIDRE_INT_ID, 10_8)
     call dbuff%allocate()
 
-<<<<<<< HEAD
-!    call assert_equals(dbuff%get_type_id(), ATK_C_INT_T) ! XXX NATIVE TYPE
+    call assert_equals(dbuff%get_type_id(), SIDRE_INT_ID)
     call assert_true(dbuff%get_num_elements() == 10)
-=======
-    call assert_equals(dbuff%get_type_id(), SIDRE_INT_ID)
-    call assert_true(dbuff%get_number_of_elements() == 10)
->>>>>>> 14544780
 !    call assert_equals(dbuff%get_total_bytes(), sizeof(int) * 10)
 
     data_ptr = dbuff%get_data()
@@ -88,13 +83,8 @@
 
     call dbuff%allocate(SIDRE_INT_ID, 10_8)
 
-<<<<<<< HEAD
-!    call assert_equals(dbuff%get_type_id(), ATK_C_INT_T) ! XXX NATIVE TYPE
+    call assert_equals(dbuff%get_type_id(), SIDRE_INT_ID)
     call assert_true(dbuff%get_num_elements() == 10)
-=======
-    call assert_equals(dbuff%get_type_id(), SIDRE_INT_ID)
-    call assert_true(dbuff%get_number_of_elements() == 10)
->>>>>>> 14544780
 !    call assert_equals(dbuff%get_total_bytes(), sizeof(int) * 10)
 
     data_ptr = dbuff%get_data()
@@ -125,13 +115,8 @@
 
     call dbuff%allocate(SIDRE_LONG_ID, 5_8)
 
-<<<<<<< HEAD
-!    call assert_equals(dbuff%get_type_id(), ATK_C_LONG_T) ! XXX NATIVE TYPE
+    call assert_equals(dbuff%get_type_id(), SIDRE_LONG_ID)
     call assert_true(dbuff%get_num_elements() == 5)
-=======
-    call assert_equals(dbuff%get_type_id(), SIDRE_LONG_ID)
-    call assert_true(dbuff%get_number_of_elements() == 5)
->>>>>>> 14544780
 !    call assert_equals(dbuff%get_total_bytes(), sizeof(long) * 10)
 
     data_ptr = dbuff%get_data()
@@ -143,13 +128,8 @@
   
     call dbuff%reallocate(10)
 
-<<<<<<< HEAD
-!    call assert_equals(dbuff%get_type_id(), ATK_C_LONG_T) ! XXX NATIVE TYPE
+    call assert_equals(dbuff%get_type_id(), SIDRE_LONG_ID)
     call assert_true(dbuff%get_num_elements() == 10)
-=======
-   call assert_equals(dbuff%get_type_id(), SIDRE_LONG_ID)
-    call assert_true(dbuff%get_number_of_elements() == 10)
->>>>>>> 14544780
 !    call assert_equals(dbuff%get_total_bytes(), sizeof(long) * 10)
 
     ! data buffer changes
