--- conflicted
+++ resolved
@@ -139,10 +139,7 @@
 #ifdef ATK_ENABLE_FORTRAN
     // cleanup old data
     cleanup();
-    TypeID type = static_cast<TypeID>(m_schema.dtype().id());
-    SidreLength nitems = m_schema.dtype().number_of_elements();
-    m_data = AllocateAllocatable(m_fortran_allocatable, type, m_fortran_rank, nitems);
-    m_node.set_external(m_schema,m_data);
+    m_data = AllocateAllocatable(m_fortran_allocatable, m_type, m_fortran_rank, m_nitems);
 #endif
   }
   else if ( !m_is_data_external )
@@ -272,7 +269,6 @@
     m_fortran_allocatable = array;
     m_fortran_rank = rank;
     m_data = AddressAllocatable(array, type, rank);
-    m_node.set_external(m_schema, m_data);
 #else
     SLIC_ASSERT_MSG( true ,
 		     "Fortran support is not compiled into this version of Sidre" );
@@ -348,15 +344,9 @@
   m_type(CONDUIT_EMPTY_T),
   m_nitems(0),
   m_data(ATK_NULLPTR),
-<<<<<<< HEAD
-  m_is_data_external(false)
-=======
-  m_node(),
-  m_schema(),
   m_is_data_external(false),
   m_fortran_rank(0),
   m_fortran_allocatable(ATK_NULLPTR)
->>>>>>> 6a616b15
 {}
 
 
@@ -373,15 +363,9 @@
   m_type(CONDUIT_EMPTY_T),
   m_nitems(0),
   m_data(source.m_data),
-<<<<<<< HEAD
-  m_is_data_external(source.m_is_data_external)
-=======
-  m_node(source.m_node),
-  m_schema(source.m_schema),
   m_is_data_external(source.m_is_data_external),
   m_fortran_rank(0),
   m_fortran_allocatable(ATK_NULLPTR)
->>>>>>> 6a616b15
 {
 // disallow?
 }
@@ -446,8 +430,7 @@
     if (m_fortran_allocatable != ATK_NULLPTR)
     {
 #ifdef ATK_ENABLE_FORTRAN
-      TypeID type = static_cast<TypeID>(m_node.dtype().id());
-      DeallocateAllocatable(m_fortran_allocatable, type, m_fortran_rank);
+      DeallocateAllocatable(m_fortran_allocatable, m_type, m_fortran_rank);
 #else
       SLIC_ASSERT_MSG( true ,
 		       "Fortran support is not compiled into this version of Sidre" );
