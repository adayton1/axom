--- conflicted
+++ resolved
@@ -140,211 +140,6 @@
 {
 namespace sidre
 {
-
-<<<<<<< HEAD
-////////////////////////////////////////////////////////////////////////
-//
-// MapCollection implementation follows original implementation
-// in DataGroup.
-//
-////////////////////////////////////////////////////////////////////////
-
-/*!
- *************************************************************************
- *
- * \class MapCollection
- *
- * \brief MapCollection is a container class template for holding
- *        a collection of items of template parameter type TYPE, using
- *        a map container of type MAP_TYPE.
- *
- * \warning Only std::map and std::unordered_map have been tried so far.
- *          These classes have identical APIs for the functionality we
- *          are using.
- *
- *************************************************************************
- */
-template <typename TYPE, typename MAP_TYPE>
-class MapCollection
-{
-public:
-
-  //
-  // Default compiler-generated ctor, dtor, copy ctor, and copy assignment
-  // operator suffice for this class.
-  //
-
-  ///
-  size_t getNumItems() const
-  {
-    return m_items.size();
-  }
-
-  ///
-  IndexType getFirstValidIndex() const
-  {
-    return getNextValidIndex(-1);
-  }
-
-  ///
-  IndexType getNextValidIndex(IndexType idx) const
-  {
-    return hasItem(idx+1) ? idx+1 : InvalidIndex;
-  }
-
-  ///
-  bool hasItem(const std::string& name) const
-  {
-    typename MAP_TYPE::const_iterator mit = m_name2idx_map.find(name);
-    return ( mit != m_name2idx_map.end() ? true : false );
-  }
-
-  ///
-  bool hasItem(IndexType idx) const
-  {
-    return (idx >= 0 &&
-            static_cast<unsigned>(idx) < getNumItems() &&
-            m_items[idx]);
-  }
-
-  ///
-  TYPE * getItem(const std::string& name)
-  {
-    typename MAP_TYPE::iterator mit = m_name2idx_map.find(name);
-    return ( mit != m_name2idx_map.end() ?
-             m_items[ mit->second ] : ATK_NULLPTR );
-  }
-
-  ///
-  TYPE const * getItem(const std::string& name) const
-  {
-    typename MAP_TYPE::const_iterator mit = m_name2idx_map.find(name);
-    return ( mit != m_name2idx_map.end() ?
-             m_items[ mit->second ] : ATK_NULLPTR );
-  }
-
-  ///
-  TYPE * getItem(IndexType idx)
-  {
-    return ( hasItem(idx) ? m_items[idx] : ATK_NULLPTR );
-  }
-
-  ///
-  TYPE const * getItem(IndexType idx) const
-  {
-    return ( hasItem(idx) ? m_items[idx] : ATK_NULLPTR );
-  }
-
-  ///
-  const std::string& getItemName(IndexType idx) const
-  {
-    return ( hasItem(idx) ? m_items[idx]->getName() : InvalidName );
-  }
-
-  ///
-  IndexType getItemIndex(const std::string& name) const
-  {
-    typename MAP_TYPE::const_iterator mit = m_name2idx_map.find(name);
-    return ( mit != m_name2idx_map.end() ?
-             mit->second : InvalidIndex );
-  }
-
-  ///
-  bool insertItem(TYPE * item, const std::string& name);
-
-  ///
-  TYPE * removeItem(const std::string& name);
-
-  ///
-  TYPE * removeItem(IndexType idx);
-
-  ///
-  void removeAllItems()
-  {
-    m_items.clear();
-    m_name2idx_map.clear();
-  }
-
-private:
-  std::vector<TYPE *>  m_items;
-  MAP_TYPE m_name2idx_map;
-#if defined(ATK_USE_SPARSEHASH)
-  std::string m_empty_key;
-#endif
-};
-
-template <typename TYPE, typename MAP_TYPE>
-bool MapCollection<TYPE, MAP_TYPE>::insertItem(TYPE * item,
-                                               const std::string& name)
-{
-
-#if defined(ATK_USE_SPARSEHASH)
-  if (m_name2idx_map.empty() && m_empty_key != "DENSE_MAP_EMPTY_KEY")
-  {
-    m_empty_key = "DENSE_MAP_EMPTY_KEY";
-    m_name2idx_map.set_empty_key(m_empty_key);
-    m_name2idx_map.set_deleted_key("DENSE_MAP_DELETED_KEY");
-  }
-#endif
-
-  if ( m_name2idx_map.insert( std::make_pair(name, m_items.size()) ).second )
-  {
-    // name was inserted into map
-    m_items.push_back( item );
-    return true;
-  }
-  else
-  {
-    // name was NOT inserted into map
-    return false;
-  }
-}
-
-template <typename TYPE, typename MAP_TYPE>
-TYPE * MapCollection<TYPE, MAP_TYPE>::removeItem(const std::string& name)
-{
-  TYPE * ret_val = ATK_NULLPTR;
-
-  typename MAP_TYPE::iterator mit = m_name2idx_map.find(name);
-  if ( mit != m_name2idx_map.end() )
-  {
-    IndexType idx = mit->second;
-
-    ret_val = m_items[idx];
-
-    m_name2idx_map.erase(mit);
-    m_items.erase(m_items.begin() + idx);
-
-    // Decrement approriate item indices
-    for (mit = m_name2idx_map.begin() ; mit != m_name2idx_map.end() ; ++mit)
-    {
-      if (mit->second > idx)
-      {
-        mit->second--;
-      }
-    }
-  }
-
-  return ret_val;
-}
-
-template <typename TYPE, typename MAP_TYPE>
-TYPE * MapCollection<TYPE, MAP_TYPE>::removeItem(IndexType idx)
-{
-  if ( hasItem(idx) )
-  {
-    TYPE * item = removeItem( m_items[idx]->getName() );
-    return item;
-  }
-  else
-  {
-    return ATK_NULLPTR;
-  }
-}
-
-
-=======
->>>>>>> ea2a112f
 
 ////////////////////////////////////////////////////////////////////////
 //
