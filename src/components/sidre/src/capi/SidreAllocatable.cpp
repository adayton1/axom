--- conflicted
+++ resolved
@@ -8,12 +8,7 @@
 #include "SidreWrapperHelpers.hpp"
 
 #include "sidre/DataGroup.hpp"
-<<<<<<< HEAD
 #include "sidre/SidreAllocatable.hpp"
-=======
-#include "sidre/MetaBuffer.hpp"
-#include "SidreWrapperHelpers.hpp"  // XXX until types are fixed
->>>>>>> bf1569b2
 
 // import cog once
 //[[[cog import cog;import genfsidresplicer as gen ]]]
@@ -58,7 +53,6 @@
 //[[[cog
 //gen.print_lines(cog.outl, gen.print_atk_address_allocatable_header)
 //]]]
-<<<<<<< HEAD
 #define ADDRESS_ALLOCATABLE_INT_SCALAR FC_GLOBAL(atk_address_allocatable_int_scalar,ATK_ADDRESS_ALLOCATABLE_INT_SCALAR)
 void * ADDRESS_ALLOCATABLE_INT_SCALAR(void * array);
 
@@ -83,22 +77,11 @@
 #define ADDRESS_ALLOCATABLE_DOUBLE_1D FC_GLOBAL(atk_address_allocatable_double_1d,ATK_ADDRESS_ALLOCATABLE_DOUBLE_1D)
 void * ADDRESS_ALLOCATABLE_DOUBLE_1D(void * array);
 
-=======
-void * atk_address_allocatable_int_scalar_ptr_(void * array);
-void * atk_address_allocatable_int_1d_ptr_(void * array);
-void * atk_address_allocatable_long_scalar_ptr_(void * array);
-void * atk_address_allocatable_long_1d_ptr_(void * array);
-void * atk_address_allocatable_float_scalar_ptr_(void * array);
-void * atk_address_allocatable_float_1d_ptr_(void * array);
-void * atk_address_allocatable_double_scalar_ptr_(void * array);
-void * atk_address_allocatable_double_1d_ptr_(void * array);
->>>>>>> bf1569b2
 //[[[end]]]
 
 //[[[cog
 //gen.print_lines(cog.outl, gen.print_atk_allocate_allocatable_header)
 //]]]
-<<<<<<< HEAD
 #define ALLOCATE_ALLOCATABLE_INT_SCALAR FC_GLOBAL(atk_allocate_allocatable_int_scalar,ATK_ALLOCATE_ALLOCATABLE_INT_SCALAR)
 void ALLOCATE_ALLOCATABLE_INT_SCALAR(void * array, long nitems);
 
@@ -123,22 +106,11 @@
 #define ALLOCATE_ALLOCATABLE_DOUBLE_1D FC_GLOBAL(atk_allocate_allocatable_double_1d,ATK_ALLOCATE_ALLOCATABLE_DOUBLE_1D)
 void ALLOCATE_ALLOCATABLE_DOUBLE_1D(void * array, long nitems);
 
-=======
-void atk_allocate_allocatable_int_scalar_ptr_(void * array, long nitems);
-void atk_allocate_allocatable_int_1d_ptr_(void * array, long nitems);
-void atk_allocate_allocatable_long_scalar_ptr_(void * array, long nitems);
-void atk_allocate_allocatable_long_1d_ptr_(void * array, long nitems);
-void atk_allocate_allocatable_float_scalar_ptr_(void * array, long nitems);
-void atk_allocate_allocatable_float_1d_ptr_(void * array, long nitems);
-void atk_allocate_allocatable_double_scalar_ptr_(void * array, long nitems);
-void atk_allocate_allocatable_double_1d_ptr_(void * array, long nitems);
->>>>>>> bf1569b2
 //[[[end]]]
 
 //[[[cog
 //gen.print_lines(cog.outl, gen.print_atk_deallocate_allocatable_header)
 //]]]
-<<<<<<< HEAD
 #define DEALLOCATE_ALLOCATABLE_INT_SCALAR FC_GLOBAL(atk_deallocate_allocatable_int_scalar,ATK_DEALLOCATE_ALLOCATABLE_INT_SCALAR)
 void DEALLOCATE_ALLOCATABLE_INT_SCALAR(void * array);
 
@@ -163,22 +135,11 @@
 #define DEALLOCATE_ALLOCATABLE_DOUBLE_1D FC_GLOBAL(atk_deallocate_allocatable_double_1d,ATK_DEALLOCATE_ALLOCATABLE_DOUBLE_1D)
 void DEALLOCATE_ALLOCATABLE_DOUBLE_1D(void * array);
 
-=======
-void atk_deallocate_allocatable_int_scalar_ptr_(void * array);
-void atk_deallocate_allocatable_int_1d_ptr_(void * array);
-void atk_deallocate_allocatable_long_scalar_ptr_(void * array);
-void atk_deallocate_allocatable_long_1d_ptr_(void * array);
-void atk_deallocate_allocatable_float_scalar_ptr_(void * array);
-void atk_deallocate_allocatable_float_1d_ptr_(void * array);
-void atk_deallocate_allocatable_double_scalar_ptr_(void * array);
-void atk_deallocate_allocatable_double_1d_ptr_(void * array);
->>>>>>> bf1569b2
 //[[[end]]]
 
 //[[[cog
 //gen.print_lines(cog.outl, gen.print_atk_reallocate_allocatable_header)
 //]]]
-<<<<<<< HEAD
 #define REALLOCATE_ALLOCATABLE_INT_SCALAR FC_GLOBAL(atk_reallocate_allocatable_int_scalar,ATK_REALLOCATE_ALLOCATABLE_INT_SCALAR)
 void REALLOCATE_ALLOCATABLE_INT_SCALAR(void * array, long nitems);
 
@@ -203,40 +164,11 @@
 #define REALLOCATE_ALLOCATABLE_DOUBLE_1D FC_GLOBAL(atk_reallocate_allocatable_double_1d,ATK_REALLOCATE_ALLOCATABLE_DOUBLE_1D)
 void REALLOCATE_ALLOCATABLE_DOUBLE_1D(void * array, long nitems);
 
-=======
-void atk_reallocate_allocatable_int_scalar_ptr_(void * array, long nitems);
-void atk_reallocate_allocatable_int_1d_ptr_(void * array, long nitems);
-void atk_reallocate_allocatable_long_scalar_ptr_(void * array, long nitems);
-void atk_reallocate_allocatable_long_1d_ptr_(void * array, long nitems);
-void atk_reallocate_allocatable_float_scalar_ptr_(void * array, long nitems);
-void atk_reallocate_allocatable_float_1d_ptr_(void * array, long nitems);
-void atk_reallocate_allocatable_double_scalar_ptr_(void * array, long nitems);
-void atk_reallocate_allocatable_double_1d_ptr_(void * array, long nitems);
->>>>>>> bf1569b2
 //[[[end]]]
 
 }
 
 //----------------------------------------------------------------------
-<<<<<<< HEAD
-=======
-// Holds pointers to Fortran functions since they cannot be in the
-// Class AllocatableMetaBuffer directly.
-struct Fptrs
-{
-  int rank;
-  int type;
-  size_t (* getNumberOfElements)(void * array);
-  void * (* getDataPointer)(void * array);
-  void (* allocate)(void * array, long nitems);
-  void (* deallocate)(void * array);
-  void (* reallocate)(void * array, long nitems);
-};
-
-//[[[cog cog.outl('static struct Fptrs fptrs_cache[%s] = {' % gen.num_metabuffers()) ]]]
-static struct Fptrs fptrs_cache[8] = {
-//[[[end]]]
->>>>>>> bf1569b2
 
 /*
  * Call a Fortran function to find the size of an allocatable.
@@ -461,7 +393,6 @@
  */
 void DeallocateAllocatable(void * array, TypeID type, int rank)
 {
-<<<<<<< HEAD
 //[[[cog
 //gen.DeallocateAllocatable(cog.outl)
 //]]]
@@ -491,23 +422,6 @@
     break;
   default:
     break;
-=======
-public:
-  virtual void * getDataPointer() const
-  {
-    return m_callbacks->getDataPointer(m_context);
-  }
-
-  virtual size_t getNumberOfElements() const
-  {
-    return m_callbacks->getNumberOfElements(m_context);
-  }
-
-  virtual TypeID getTypeID() const
-  {
-    // XXX     return static_cast<TypeID>(m_callbacks->type);
-    return asctoolkit::sidre::getTypeID(m_callbacks->type);
->>>>>>> bf1569b2
   }
   break;
 case CONDUIT_NATIVE_FLOAT_DATATYPE_ID:
@@ -542,56 +456,16 @@
 //[[[end]]]
   return;
 }
-
-<<<<<<< HEAD
-=======
-  virtual void * allocate(TypeID type, SidreLength nitems) const
-  {
-    // XXX - type is fixed in the context, unused
-    // XXX - check requested type vs context type
-    m_callbacks->allocate(m_context, nitems);
-    return m_callbacks->getDataPointer(m_context);
-  }
-
-  virtual void release() const
-  {
-    m_callbacks->deallocate(m_context);
-  }
-
-  virtual void * reallocate(TypeID type, SidreLength nitems) const
-  {
-    // XXX - type is fixed in the context, unused
-    // XXX - check requested type vs context type
-    m_callbacks->reallocate(m_context, nitems);
-    return m_callbacks->getDataPointer(m_context);
-  }
-
-  AllocatableMetaBuffer(void * context, const Fptrs * callbacks) :
-    m_context(context),
-    m_callbacks(callbacks)
-  { }
-
-private:
-  void * m_context;   // pointer to Fortran allocatable
-  const Fptrs * m_callbacks;
-};
->>>>>>> bf1569b2
 
 /*!
  * \brief Return DataView for a Fortran allocatable.
  *
  * The Fortran allocatable array is the buffer for the DataView.
  */
-<<<<<<< HEAD
 #if 0
 static void * register_allocatable(DataGroup *group,
 				  const std::string &name,
 				  void *context, int imetabuffer)
-=======
-static void * register_allocatable(DataGroup * group,
-                                   const std::string &name,
-                                   void * context, int imetabuffer)
->>>>>>> bf1569b2
 {
   AllocatableMetaBuffer * metabuffer = new AllocatableMetaBuffer(context, fptrs_cache + imetabuffer);
   return group->createMetaBufferView(name, metabuffer);
@@ -614,7 +488,6 @@
 
 // called from Fortran
 // return pointer to a DataView
-<<<<<<< HEAD
 void * ATK_register_static(void * group, char * name, int lname,
 			   void * addr, int type, long nitems)
 {
@@ -624,15 +497,6 @@
 					     static_cast<TypeID>(type),
 					     static_cast<SidreLength>(nitems));
   return view;
-=======
-void * ATK_register_static(void * group, char * name, int lname, void * addr, int type, long nitems)
-{
-  DataGroup * grp = static_cast<DataGroup *>(group);
-  return grp->createExternalView( std::string(name, lname),
-                                  addr,
-                                  static_cast<TypeID>(type),
-                                  static_cast<SidreLength>(nitems));
->>>>>>> bf1569b2
 }
 
 // called from Fortran
@@ -665,153 +529,73 @@
 //gen.print_lines(cog.outl, gen.print_atk_create_allocatable_view)
 //]]]
 
-<<<<<<< HEAD
 void * FC_GLOBAL(atk_create_allocatable_view_int_scalar,ATK_CREATE_ALLOCATABLE_VIEW_INT_SCALAR)(
     DataGroup *group,
     char *name, int lname,
     void *array, int itype, int rank)
-=======
-// Fortran callable routine.
-// Needed for each type-kind-rank to get address of allocatable array.
-// array is address of allocatable, not the result of C_LOC(array)
-void * atk_register_allocatable_int_scalar_ptr_(
-  DataGroup * group,
-  char * name, int lname,
-  void * array, int indx)
->>>>>>> bf1569b2
-{
-    return ATK_create_fortran_allocatable_view(group, name, lname, array, 
-        getTypeID(itype), rank);
-}
-
-<<<<<<< HEAD
+{
+    return ATK_create_fortran_allocatable_view(group, name, lname, array, 
+        getTypeID(itype), rank);
+}
+
 void * FC_GLOBAL(atk_create_allocatable_view_int_1d,ATK_CREATE_ALLOCATABLE_VIEW_INT_1D)(
     DataGroup *group,
     char *name, int lname,
     void *array, int itype, int rank)
-=======
-// Fortran callable routine.
-// Needed for each type-kind-rank to get address of allocatable array.
-// array is address of allocatable, not the result of C_LOC(array)
-void * atk_register_allocatable_int_1d_ptr_(
-  DataGroup * group,
-  char * name, int lname,
-  void * array, int indx)
->>>>>>> bf1569b2
-{
-    return ATK_create_fortran_allocatable_view(group, name, lname, array, 
-        getTypeID(itype), rank);
-}
-
-<<<<<<< HEAD
+{
+    return ATK_create_fortran_allocatable_view(group, name, lname, array, 
+        getTypeID(itype), rank);
+}
+
 void * FC_GLOBAL(atk_create_allocatable_view_long_scalar,ATK_CREATE_ALLOCATABLE_VIEW_LONG_SCALAR)(
     DataGroup *group,
     char *name, int lname,
     void *array, int itype, int rank)
-=======
-// Fortran callable routine.
-// Needed for each type-kind-rank to get address of allocatable array.
-// array is address of allocatable, not the result of C_LOC(array)
-void * atk_register_allocatable_long_scalar_ptr_(
-  DataGroup * group,
-  char * name, int lname,
-  void * array, int indx)
->>>>>>> bf1569b2
-{
-    return ATK_create_fortran_allocatable_view(group, name, lname, array, 
-        getTypeID(itype), rank);
-}
-
-<<<<<<< HEAD
+{
+    return ATK_create_fortran_allocatable_view(group, name, lname, array, 
+        getTypeID(itype), rank);
+}
+
 void * FC_GLOBAL(atk_create_allocatable_view_long_1d,ATK_CREATE_ALLOCATABLE_VIEW_LONG_1D)(
     DataGroup *group,
     char *name, int lname,
     void *array, int itype, int rank)
-=======
-// Fortran callable routine.
-// Needed for each type-kind-rank to get address of allocatable array.
-// array is address of allocatable, not the result of C_LOC(array)
-void * atk_register_allocatable_long_1d_ptr_(
-  DataGroup * group,
-  char * name, int lname,
-  void * array, int indx)
->>>>>>> bf1569b2
-{
-    return ATK_create_fortran_allocatable_view(group, name, lname, array, 
-        getTypeID(itype), rank);
-}
-
-<<<<<<< HEAD
+{
+    return ATK_create_fortran_allocatable_view(group, name, lname, array, 
+        getTypeID(itype), rank);
+}
+
 void * FC_GLOBAL(atk_create_allocatable_view_float_scalar,ATK_CREATE_ALLOCATABLE_VIEW_FLOAT_SCALAR)(
     DataGroup *group,
     char *name, int lname,
     void *array, int itype, int rank)
-=======
-// Fortran callable routine.
-// Needed for each type-kind-rank to get address of allocatable array.
-// array is address of allocatable, not the result of C_LOC(array)
-void * atk_register_allocatable_float_scalar_ptr_(
-  DataGroup * group,
-  char * name, int lname,
-  void * array, int indx)
->>>>>>> bf1569b2
-{
-    return ATK_create_fortran_allocatable_view(group, name, lname, array, 
-        getTypeID(itype), rank);
-}
-
-<<<<<<< HEAD
+{
+    return ATK_create_fortran_allocatable_view(group, name, lname, array, 
+        getTypeID(itype), rank);
+}
+
 void * FC_GLOBAL(atk_create_allocatable_view_float_1d,ATK_CREATE_ALLOCATABLE_VIEW_FLOAT_1D)(
     DataGroup *group,
     char *name, int lname,
     void *array, int itype, int rank)
-=======
-// Fortran callable routine.
-// Needed for each type-kind-rank to get address of allocatable array.
-// array is address of allocatable, not the result of C_LOC(array)
-void * atk_register_allocatable_float_1d_ptr_(
-  DataGroup * group,
-  char * name, int lname,
-  void * array, int indx)
->>>>>>> bf1569b2
-{
-    return ATK_create_fortran_allocatable_view(group, name, lname, array, 
-        getTypeID(itype), rank);
-}
-
-<<<<<<< HEAD
+{
+    return ATK_create_fortran_allocatable_view(group, name, lname, array, 
+        getTypeID(itype), rank);
+}
+
 void * FC_GLOBAL(atk_create_allocatable_view_double_scalar,ATK_CREATE_ALLOCATABLE_VIEW_DOUBLE_SCALAR)(
     DataGroup *group,
     char *name, int lname,
     void *array, int itype, int rank)
-=======
-// Fortran callable routine.
-// Needed for each type-kind-rank to get address of allocatable array.
-// array is address of allocatable, not the result of C_LOC(array)
-void * atk_register_allocatable_double_scalar_ptr_(
-  DataGroup * group,
-  char * name, int lname,
-  void * array, int indx)
->>>>>>> bf1569b2
-{
-    return ATK_create_fortran_allocatable_view(group, name, lname, array, 
-        getTypeID(itype), rank);
-}
-
-<<<<<<< HEAD
+{
+    return ATK_create_fortran_allocatable_view(group, name, lname, array, 
+        getTypeID(itype), rank);
+}
+
 void * FC_GLOBAL(atk_create_allocatable_view_double_1d,ATK_CREATE_ALLOCATABLE_VIEW_DOUBLE_1D)(
     DataGroup *group,
     char *name, int lname,
     void *array, int itype, int rank)
-=======
-// Fortran callable routine.
-// Needed for each type-kind-rank to get address of allocatable array.
-// array is address of allocatable, not the result of C_LOC(array)
-void * atk_register_allocatable_double_1d_ptr_(
-  DataGroup * group,
-  char * name, int lname,
-  void * array, int indx)
->>>>>>> bf1569b2
 {
     return ATK_create_fortran_allocatable_view(group, name, lname, array, 
         getTypeID(itype), rank);
