// wrapSLIC.cpp
// This is generated code, do not edit
//
// Copyright (c) 2015, Lawrence Livermore National Security, LLC.
// Produced at the Lawrence Livermore National Laboratory.
//
// All rights reserved.
//
// This source code cannot be distributed without permission and
// further review from Lawrence Livermore National Laboratory.
//
// wrapSLIC.cpp
#include "wrapSLIC.h"
#include <string>
#include "shroudrt.hpp"
#include "slic/slic.hpp"

extern "C" {
namespace asctoolkit {
namespace slic {

void SLIC_initialize()
{
// splicer begin function.initialize
initialize();
return;
// splicer end function.initialize
}

bool SLIC_is_initialized()
{
// splicer begin function.is_initialized
bool rv = isInitialized();
return rv;
// splicer end function.is_initialized
}

void SLIC_finalize()
{
// splicer begin function.finalize
finalize();
return;
// splicer end function.finalize
}

<<<<<<< HEAD
void SLIC_set_abort_on_assert(bool willAbort)
{
// splicer begin function.set_abort_on_assert
setAbortOnAssert(willAbort);
return;
// splicer end function.set_abort_on_assert
}

bool SLIC_get_abort_on_assert()
{
// splicer begin function.get_abort_on_assert
bool rv = getAbortOnAssert();
return rv;
// splicer end function.get_abort_on_assert
}

void SLIC_set_abort_on_error(bool willAbort)
{
// splicer begin function.set_abort_on_error
setAbortOnError(willAbort);
return;
// splicer end function.set_abort_on_error
}

bool SLIC_get_abort_on_error()
{
// splicer begin function.get_abort_on_error
bool rv = getAbortOnError();
return rv;
// splicer end function.get_abort_on_error
}

void SLIC_create_logger(const char * name, char imask)
{
// splicer begin function.create_logger
std::string SH_name(name);
createLogger(SH_name, imask);
return;
// splicer end function.create_logger
}

void SLIC_create_logger_bufferify(const char * name, int Lname, char imask)
{
// splicer begin function.create_logger_bufferify
std::string SH_name(name, Lname);
createLogger(SH_name, imask);
return;
// splicer end function.create_logger_bufferify
}

=======
>>>>>>> 9f4e17ae
void SLIC_activate_logger(const char * name)
{
// splicer begin function.activate_logger
std::string SH_name(name);
activateLogger(SH_name);
return;
// splicer end function.activate_logger
}

void SLIC_activate_logger_bufferify(const char * name, int Lname)
{
// splicer begin function.activate_logger_bufferify
std::string SH_name(name, Lname);
activateLogger(SH_name);
return;
// splicer end function.activate_logger_bufferify
}

void SLIC_get_active_logger_name_bufferify(char * name, int Lname)
{
// splicer begin function.get_active_logger_name_bufferify
std::string rv = getActiveLoggerName();
asctoolkit::shroud::FccCopy(name, Lname, rv.c_str());
return;
// splicer end function.get_active_logger_name_bufferify
}

void SLIC_set_logging_msg_level(int level)
{
// splicer begin function.set_logging_msg_level
setLoggingMsgLevel(static_cast<message::Level>(level));
return;
// splicer end function.set_logging_msg_level
}

void SLIC_log_message(int level, const char * message, const char * fileName, int line, bool filter)
{
// splicer begin function.log_message
std::string SH_message(message);
std::string SH_fileName(fileName);
logMessage(static_cast<message::Level>(level), SH_message, SH_fileName, line, filter);
return;
// splicer end function.log_message
}

void SLIC_log_message_bufferify(int level, const char * message, int Lmessage, const char * fileName, int LfileName, int line, bool filter)
{
// splicer begin function.log_message_bufferify
std::string SH_message(message, Lmessage);
std::string SH_fileName(fileName, LfileName);
logMessage(static_cast<message::Level>(level), SH_message, SH_fileName, line, filter);
return;
// splicer end function.log_message_bufferify
}

// splicer begin additional_functions
// splicer end additional_functions

}  // namespace asctoolkit
}  // namespace slic
}  // extern "C"<|MERGE_RESOLUTION|>--- conflicted
+++ resolved
@@ -43,39 +43,6 @@
 // splicer end function.finalize
 }
 
-<<<<<<< HEAD
-void SLIC_set_abort_on_assert(bool willAbort)
-{
-// splicer begin function.set_abort_on_assert
-setAbortOnAssert(willAbort);
-return;
-// splicer end function.set_abort_on_assert
-}
-
-bool SLIC_get_abort_on_assert()
-{
-// splicer begin function.get_abort_on_assert
-bool rv = getAbortOnAssert();
-return rv;
-// splicer end function.get_abort_on_assert
-}
-
-void SLIC_set_abort_on_error(bool willAbort)
-{
-// splicer begin function.set_abort_on_error
-setAbortOnError(willAbort);
-return;
-// splicer end function.set_abort_on_error
-}
-
-bool SLIC_get_abort_on_error()
-{
-// splicer begin function.get_abort_on_error
-bool rv = getAbortOnError();
-return rv;
-// splicer end function.get_abort_on_error
-}
-
 void SLIC_create_logger(const char * name, char imask)
 {
 // splicer begin function.create_logger
@@ -94,8 +61,6 @@
 // splicer end function.create_logger_bufferify
 }
 
-=======
->>>>>>> 9f4e17ae
 void SLIC_activate_logger(const char * name)
 {
 // splicer begin function.activate_logger
