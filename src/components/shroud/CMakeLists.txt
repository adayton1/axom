#
#
#
project(shroud)
add_subdirectory(docs)

# Make sure Python and required modules are available
if(PYTHON_EXECUTABLE)
    execute_process(
        COMMAND ${PYTHON_EXECUTABLE} ${CMAKE_CURRENT_SOURCE_DIR}/cmake/test_python.py
        RESULT_VARIABLE HAVE_PYTHON_MODULES
        OUTPUT_VARIABLE MISSING_MODULES
        OUTPUT_STRIP_TRAILING_WHITESPACE
    )
    if(HAVE_PYTHON_MODULES EQUAL 0)
        message(STATUS "Able to run shroud")
    else()
        message(FATAL_ERROR "Unable to run shroud: ${MISSING_MODULES}")
    endif()

####
   PYTHON_ADD_DISTUTILS_SETUP(shroud_python
     src/__init__.py  src/parse_decl.py  src/util.py   src/wrapf.py
     src/main.py      src/splicer.py     src/wrapc.py  src/wrapp.py
   )
else()
    message(FATAL_ERROR "Unable to run shroud: Python not found")
endif()

<<<<<<< HEAD
if(ENABLE_FORTRAN AND ENABLE_SHROUD)
    add_subdirectory(tests/run-tutorial)
    add_subdirectory(tests/run-strings)

=======
# Create setup.py in binary directory
configure_file(
     ${CMAKE_CURRENT_SOURCE_DIR}/setup.py.in
     ${CMAKE_CURRENT_BINARY_DIR}/setup.py
)
>>>>>>> 4a039f38
#
# Write the driver script
# configure into CMakeFiles directory, because it must be in a different directory
# since file(COPY) does rename files
set(tmp_file ${CMAKE_BINARY_DIR}${CMAKE_FILES_DIRECTORY}/shroud)
configure_file(${CMAKE_CURRENT_SOURCE_DIR}/shroud.in
               ${tmp_file}
               @ONLY)
# now copy the temporary into the final destination, setting the permissions
file(COPY ${tmp_file}
    DESTINATION ${EXECUTABLE_OUTPUT_PATH}
    FILE_PERMISSIONS
        OWNER_READ OWNER_EXECUTE
        GROUP_READ GROUP_EXECUTE
        WORLD_READ WORLD_EXECUTE)
file(REMOVE ${tmp_file})

#
# Write the test script
# configure into CMakeFiles directory, because it must be in a different directory
# since file(COPY) does rename files
set(tmp_file ${CMAKE_CURRENT_BINARY_DIR}${CMAKE_FILES_DIRECTORY}/do-test)
configure_file(${CMAKE_CURRENT_SOURCE_DIR}/tests/do-test.in
               ${tmp_file}
               @ONLY)
# now copy the temporary into the final destination, setting the permissions
file(COPY ${tmp_file}
    DESTINATION ${CMAKE_CURRENT_BINARY_DIR}
    FILE_PERMISSIONS
        OWNER_READ OWNER_EXECUTE
        GROUP_READ GROUP_EXECUTE
        WORLD_READ WORLD_EXECUTE)
file(REMOVE ${tmp_file})

add_test(NAME shroud
    COMMAND ${CMAKE_CURRENT_BINARY_DIR}/do-test
)

if(ENABLE_FORTRAN)
    # Build runtime library
    add_subdirectory(runtime)
    add_subdirectory(tests/run-tutorial)
endif()

################################
# Create CMake importable
# exports for all of our targets
#
# HACK 12/22/2015 -- KW: had to wrap with if(ENABLE_FORTRAN)
#             to get working with clang compiler
#             until merged with sprint/10
#   TODO: Check if we can remove this after merging SLAM with sprint/10
#       1/25/2016 -- LT: still a problem in sprint/11
################################
if(ENABLE_FORTRAN)
  install(EXPORT ${PROJECT_NAME}-targets DESTINATION lib/cmake)
endif()<|MERGE_RESOLUTION|>--- conflicted
+++ resolved
@@ -27,18 +27,11 @@
     message(FATAL_ERROR "Unable to run shroud: Python not found")
 endif()
 
-<<<<<<< HEAD
-if(ENABLE_FORTRAN AND ENABLE_SHROUD)
-    add_subdirectory(tests/run-tutorial)
-    add_subdirectory(tests/run-strings)
-
-=======
 # Create setup.py in binary directory
 configure_file(
      ${CMAKE_CURRENT_SOURCE_DIR}/setup.py.in
      ${CMAKE_CURRENT_BINARY_DIR}/setup.py
 )
->>>>>>> 4a039f38
 #
 # Write the driver script
 # configure into CMakeFiles directory, because it must be in a different directory
@@ -81,6 +74,7 @@
     # Build runtime library
     add_subdirectory(runtime)
     add_subdirectory(tests/run-tutorial)
+    add_subdirectory(tests/run-strings)
 endif()
 
 ################################
