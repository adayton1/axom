--- conflicted
+++ resolved
@@ -34,101 +34,16 @@
 
 TEST( primal_uniform_grid, indexing)
 {
-<<<<<<< HEAD
-    static const int DIM = 3;
-    typedef double CoordType;
-    typedef axom::primal::Point<CoordType, DIM> QPoint;
-    
-    double p_max[DIM] = {100, 100, 100};
-    double p_min[DIM] = {0, 0, 0};
-    const int resolution = 100;
-    int res[DIM] = {resolution, resolution, resolution};
-
-    axom::primal::UniformGrid<int, DIM> valid(p_min, p_max, res);
-
-    // valid has 100 bins in each dimension, and each bin has a
-    // width of 1.0.  The bins are laid out in row-major order.
-    // So, each increment in the x-dimension increases the bin index by 1,
-    // an increment in the y-dimension increases the bin by 100, and an
-    // increment in the z-dimension increases the bin by 100*100 = 10000.
-    
-    QPoint pt1 = QPoint::make_point(1.5,0,0);
-    int expectedBin = 1;  // The 0th z-slab, the 0th y-row, the 1st x-bin
-    EXPECT_EQ(expectedBin, valid.getBinIndex(pt1));
-    
-    QPoint pt2 = QPoint::make_point(0,1.5,0);
-    expectedBin = 100;  // The 0th z-slab, the 1st y-row, the 0th x-bin
-    EXPECT_EQ(expectedBin, valid.getBinIndex(pt2));
-
-    QPoint pt3 = QPoint::make_point(99.5, 0, 99.5);
-    // The (0-based) 99th z-slab, the 0th y-row, the 99th x-bin:
-    expectedBin = 99*100*100 + 0 + 99;
-    EXPECT_EQ(expectedBin, valid.getBinIndex(pt3));
-
-    QPoint pt4 = QPoint::make_point(16.1, 99.6, 89.2);
-    // The 89th z-slab, the 99th y-row, the 16th x-bin:
-    expectedBin = 89*100*100 + 99*100 + 16;
-    EXPECT_EQ(expectedBin, valid.getBinIndex(pt4));
-
-    // This is a set of upper-boundary cases.
-    // In general, a bin is "half-open", including its lower-boundary
-    // planes but excluding its upper boundary planes.  The bins located
-    // on the max-x, max-y, and max-z planes are exceptions: they include
-    // the upper boundary, so that points on all faces of the UniformGrid
-    // are indexed in the UniformGrid.
-
-    // The max point, in the top-most bucket.
-    QPoint pt5 = QPoint::make_point(100., 100., 100.);
-    expectedBin = 99*100*100 + 99*100 + 99;
-    EXPECT_EQ(expectedBin, valid.getBinIndex(pt5));
-
-    // A point on the max-x plane
-    QPoint pt6 = QPoint::make_point(100., 55., 62.);
-    expectedBin = 62*100*100 + 55*100 + 99;
-    EXPECT_EQ(expectedBin, valid.getBinIndex(pt6));
-    // A point on the max-y plane
-    QPoint pt7 = QPoint::make_point(81.4, 100., 2.1);
-    expectedBin = 2*100*100 + 99*100 + 81;
-    EXPECT_EQ(expectedBin, valid.getBinIndex(pt7));
-    // A point on the max-z plane
-    QPoint pt8 = QPoint::make_point(45.6, 1.8, 100.);
-    expectedBin = 99*100*100 + 1*100 + 45;
-    EXPECT_EQ(expectedBin, valid.getBinIndex(pt8));
-    // A point on the max-xy edge
-    QPoint pt9 = QPoint::make_point(100., 100., 62.);
-    expectedBin = 62*100*100 + 99*100 + 99;
-    EXPECT_EQ(expectedBin, valid.getBinIndex(pt9));
-    // A point on the max-yz edge
-    QPoint pt10 = QPoint::make_point(81.4, 100., 100.);
-    expectedBin = 99*100*100 + 99*100 + 81;
-    EXPECT_EQ(expectedBin, valid.getBinIndex(pt10));
-    // A point on the max-xz edge
-    QPoint pt11 = QPoint::make_point(100., 1.8, 100.);
-    expectedBin = 99*100*100 + 1*100 + 99;
-    EXPECT_EQ(expectedBin, valid.getBinIndex(pt11));
-
-    // Now go outside the grid, and get some invalid ones.
-
-    QPoint pt12 = QPoint::make_point(12.5, 100.1, 0);
-    // Above 100 is over the fence.
-    expectedBin = axom::primal::UniformGrid<int, DIM>::INVALID_BIN_INDEX;  
-    EXPECT_EQ(expectedBin, valid.getBinIndex(pt12));
-
-    QPoint pt13 = QPoint::make_point(-0.5, 12, 54.3);
-    // Below 0 is over (under?) the fence.
-    expectedBin = axom::primal::UniformGrid<int, DIM>::INVALID_BIN_INDEX;  
-    EXPECT_EQ(expectedBin, valid.getBinIndex(pt13));
-=======
   const int DIM = 3;
   typedef double CoordType;
-  typedef axom::primal::Point< CoordType, DIM > QPoint;
-
+  typedef axom::primal::Point<CoordType, DIM> QPoint;
+    
   double p_max[DIM] = {100, 100, 100};
   double p_min[DIM] = {0, 0, 0};
   const int resolution = 100;
   int res[DIM] = {resolution, resolution, resolution};
 
-  axom::primal::UniformGrid< int, DIM > valid(p_min, p_max, res);
+  axom::primal::UniformGrid<int, DIM> valid(p_min, p_max, res);
 
   // valid has 100 bins in each dimension, and each bin has a
   // width of 1.0.  The bins are laid out in row-major order.
@@ -137,11 +52,11 @@
   // increment in the z-dimension increases the bin by 100*100 = 10000.
 
   QPoint pt1 = QPoint::make_point(1.5,0,0);
-  int expectedBin = 1;    // The 0th z-slab, the 0th y-row, the 1st x-bin
+  int expectedBin = 1;  // The 0th z-slab, the 0th y-row, the 1st x-bin
   EXPECT_EQ(expectedBin, valid.getBinIndex(pt1));
 
   QPoint pt2 = QPoint::make_point(0,1.5,0);
-  expectedBin = 100;    // The 0th z-slab, the 1st y-row, the 0th x-bin
+  expectedBin = 100;  // The 0th z-slab, the 1st y-row, the 0th x-bin
   EXPECT_EQ(expectedBin, valid.getBinIndex(pt2));
 
   QPoint pt3 = QPoint::make_point(99.5, 0, 99.5);
@@ -154,27 +69,54 @@
   expectedBin = 89*100*100 + 99*100 + 16;
   EXPECT_EQ(expectedBin, valid.getBinIndex(pt4));
 
+  // This is a set of upper-boundary cases.
+  // In general, a bin is "half-open", including its lower-boundary
+  // planes but excluding its upper boundary planes.  The bins located
+  // on the max-x, max-y, and max-z planes are exceptions: they include
+  // the upper boundary, so that points on all faces of the UniformGrid
+  // are indexed in the UniformGrid.
+
+  // The max point, in the top-most bucket.
+  QPoint pt5 = QPoint::make_point(100., 100., 100.);
+  expectedBin = 99*100*100 + 99*100 + 99;
+  EXPECT_EQ(expectedBin, valid.getBinIndex(pt5));
+
+  // A point on the max-x plane
+  QPoint pt6 = QPoint::make_point(100., 55., 62.);
+  expectedBin = 62*100*100 + 55*100 + 99;
+  EXPECT_EQ(expectedBin, valid.getBinIndex(pt6));
+  // A point on the max-y plane
+  QPoint pt7 = QPoint::make_point(81.4, 100., 2.1);
+  expectedBin = 2*100*100 + 99*100 + 81;
+  EXPECT_EQ(expectedBin, valid.getBinIndex(pt7));
+  // A point on the max-z plane
+  QPoint pt8 = QPoint::make_point(45.6, 1.8, 100.);
+  expectedBin = 99*100*100 + 1*100 + 45;
+  EXPECT_EQ(expectedBin, valid.getBinIndex(pt8));
+  // A point on the max-xy edge
+  QPoint pt9 = QPoint::make_point(100., 100., 62.);
+  expectedBin = 62*100*100 + 99*100 + 99;
+  EXPECT_EQ(expectedBin, valid.getBinIndex(pt9));
+  // A point on the max-yz edge
+  QPoint pt10 = QPoint::make_point(81.4, 100., 100.);
+  expectedBin = 99*100*100 + 99*100 + 81;
+  EXPECT_EQ(expectedBin, valid.getBinIndex(pt10));
+  // A point on the max-xz edge
+  QPoint pt11 = QPoint::make_point(100., 1.8, 100.);
+  expectedBin = 99*100*100 + 1*100 + 99;
+  EXPECT_EQ(expectedBin, valid.getBinIndex(pt11));
+
   // Now go outside the grid, and get some invalid ones.
 
-  QPoint pt5 = QPoint::make_point(12.5, 100.1, 0);
+  QPoint pt12 = QPoint::make_point(12.5, 100.1, 0);
   // Above 100 is over the fence.
-  expectedBin = axom::primal::UniformGrid< int, DIM >::INVALID_BIN_INDEX;
-  EXPECT_EQ(expectedBin, valid.getBinIndex(pt5));
-
-  QPoint pt6 = QPoint::make_point(-0.5, 12, 54.3);
+  expectedBin = axom::primal::UniformGrid<int, DIM>::INVALID_BIN_INDEX;  
+  EXPECT_EQ(expectedBin, valid.getBinIndex(pt12));
+
+  QPoint pt13 = QPoint::make_point(-0.5, 12, 54.3);
   // Below 0 is over (under?) the fence.
-  expectedBin = axom::primal::UniformGrid< int, DIM >::INVALID_BIN_INDEX;
-  EXPECT_EQ(expectedBin, valid.getBinIndex(pt6));
-
-  QPoint pt7 = QPoint::make_point(100., 100., 100.);
-  // This is (ahem) a boundary case.  As implemented on 3 April 2017,
-  // a bin does not include its upper limit in each dimension, so
-  // (100., 100., 100.) is not included in the bin or the index.
-  // TODO: Move this test case to right below pt4 in the event this
-  // behavior changes.
-  expectedBin = axom::primal::UniformGrid< int, DIM >::INVALID_BIN_INDEX;
-  EXPECT_EQ(expectedBin, valid.getBinIndex(pt7));
->>>>>>> 507d7ec3
+  expectedBin = axom::primal::UniformGrid<int, DIM>::INVALID_BIN_INDEX;  
+  EXPECT_EQ(expectedBin, valid.getBinIndex(pt13));
 }
 
 // For insertions and deletions, we use these next few helper functions
