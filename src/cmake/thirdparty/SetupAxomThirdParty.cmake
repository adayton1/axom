--- conflicted
+++ resolved
@@ -109,15 +109,6 @@
 #------------------------------------------------------------------------------
 if (MFEM_DIR)
     include(cmake/thirdparty/FindMFEM.cmake)
-<<<<<<< HEAD
-    blt_register_library( NAME      mfem
-                          INCLUDES  ${MFEM_INCLUDE_DIRS}
-                          LIBRARIES ${MFEM_LIBRARIES}
-                          TREAT_INCLUDES_AS_SYSTEM ON)
-elseif(TARGET mfem)
-    message(STATUS "Using MFEM from within the current project")
-    set(MFEM_FOUND TRUE CACHE BOOL "" FORCE)
-=======
     # If the CMake build system was used, a CMake target for mfem already exists
     if (NOT TARGET mfem)
         # Mark mfem (and subsequent dependencies without a CMake config file) as
@@ -132,7 +123,9 @@
     else()
         target_include_directories(mfem SYSTEM INTERFACE ${MFEM_INCLUDE_DIRS} )
     endif()
->>>>>>> 6986f292
+elseif(TARGET mfem)
+    message(STATUS "Using MFEM from within the current project")
+    set(MFEM_FOUND TRUE CACHE BOOL "" FORCE)
 else()
     message(STATUS "MFEM support is OFF")
 endif()
