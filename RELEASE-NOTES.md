
[comment]: # (#################################################################)
[comment]: # (Copyright 2017-2022, Lawrence Livermore National Security, LLC)
[comment]: # (and Axom Project Developers. See the top-level LICENSE file)
[comment]: # (for details.)
[comment]: #
[comment]: # (# SPDX-License-Identifier: BSD-3-Clause)
[comment]: # (#################################################################)


# Axom Software Release Notes

Notes describing significant changes in each Axom release are documented
in this file.

The format of this file is based on [Keep a Changelog](http://keepachangelog.com/en/1.0.0/).

The Axom project release numbers follow [Semantic Versioning](http://semver.org/spec/v2.0.0.html).

## [Unreleased] - Release date yyyy-mm-dd

<<<<<<< HEAD
- `DistributedClosestPoint` query now supports any blueprint-valid mesh format, including multidomain.
   Domain under- and overloading can be expressed using multidomain format.  Closest points are
   identified by cp_rank, cp_domain_index, and cp_index.  The new cp_domain_index specifies the
   domain containing the closest point.
- `DistributedClosestPoint` interfacing variable names `closest_point` and `min_distance` have been
  changed to `cp_coords` and `cp_distance`, respectively, to match the naming convention of other
  interfacing variables.
=======
### Added
- Adds the following methods to `axom::Array` to conform more closely with the `std::vector` interface:
  - `Array::front()`: returns a reference to the first element
  - `Array::back()`: returns a reference to the last element
  - `Array::resize(size, T value)`: resizes the array, and sets any new elements to `value`.
- Adds an `ArrayView::empty()` method to return whether the view is empty or not.

### Changed
- `axom::Array` move constructors are now `noexcept`.
>>>>>>> 2a075595

## [Version 0.7.0] - Release date 2022-08-30

###  Added
- Adds a `view()` method to `axom::Array` class to simplify creation of a corresponding `axom::ArrayView`
- Adds GPU/OpenMP support to `spin::ImplicitGrid`.
  The following functions run with the user-specified execution space (specified as a template argument
  on `ImplicitGrid`):
  - `ImplicitGrid::insert(nelems, bboxes)`: insert a batch of bounding boxes into the implicit grid
  - `ImplicitGrid::getCandidatesAsArray(nquery, queryObjs, ...)`: query the implicit grid for a batch of
    query objects, and generate a CSR-format array for the candidates.
  In addition, `ImplicitGrid::getQueryObject()` returns an object that may be used within a GPU kernel
  to query the implicit grid.
- Added initial implementation of GPU/OpenMP-accelerated point-in-cell queries
- Added an alternative surface mesh tester function to Quest, based on `ImplicitGrid`
- Add `const` versions of `begin()` and `end()` for `Array` and `ArrayView`
- Add support for passing compatible custom allocator IDs to `axom::Array` with explicitly specified
  memory space
- Adds constructor overloads to `axom::Array` that uses both uninitialized data (`ArrayOptions::Uninitialized`)
  and custom allocators
- Adds a comparison operator (`operator<()`) to `StackArray`. This allows it to be used as a key for `std::map`
- Use compiler intrinsics for axom's bit utility functions: `popCount()`, `trailingZeros()` and `leadingZeros()`
- Adds a random-access iterator to `slam::DynamicSet`
- Adds an overload to `ImpicitGrid::getCandidates()` from a grid cell of the lattice.
  This makes it easier to iterate over the bins of the spatial index.
- Defines iterator traits on `axom::Array<T>`/`ArrayView<T>` iterators, to allow passing iterator
  pairs to standard library functions
- Adds full support for calling methods on `axom::Array<T>` allocated in device-only memory.
- Adds ability to index into subarrays of a multidimensional `axom::Array<T>` using
  `operator[]` and `operator()`
- Adds ability to build axom using the `hip` compiler. Support for running device
  kernels with hip will be added in the future.
- Adds new host-configs for HIP on LLNL platforms
- Adds GPU/OpenMP support to `spin::UniformGrid`.
  The following functions run with a user-specified execution space (specified as a template argument
  on `UniformGrid`):
  - `UniformGrid::initialize()`: creates/re-creates a uniform grid with an array of objects and their
    corresponding bounding boxes
  - `UniformGrid::getCandidatesAsArray()`: query the uniform grid for objects that share a grid
    cell with the query bounding box
  In addition, `UniformGrid::getQueryObject()` returns an object that may be used within a GPU kernel
  to query the uniform grid.
- Adds ability to specify a storage policy in `UniformGrid`. Two policies are provided:
  - `DynamicGridStorage` stores the bins as an array of arrays (default)
  - `FlatGridStorage` stores the bins as a flat array of elements, where each bin is a slice of the
    array
- Adds a templated uniform grid-based surface mesh tester function to Quest
- Adds an initializer list constructor and assignment operator to `axom::Array`
- Adds an overload of `axom::Array::resize(ArrayOptions::Uninitialized, dims)` to support resizes
  without constructing or initializing new elements
- Adds examples and tests for using Slic interface in Fortran
- Adds examples for using the BVH device traversal API
- Adds a `ScatteredInterpolation` query to quest, which enables interpolating scalar fields at arbitrary
  points from a given 2D or 3D point mesh in the Mesh Blueprint format. The current implementation
  generates a Deluanay complex over the points and performs linear interpolation over the
  triangle/tetrahedron at the query points.
- Adds a HIP execution policy for device kernels to run on AMD GPU hardware
- Adds new Slic macros that allow you to selectively print messages only on root ranks. For example,
  `SLIC_ERROR_ROOT(msg)` and `SLIC_ERROR_ROOT_IF(EXP, msg)`. This can be set via
  `slic::initialize(bool is_root = true)` or `slic::setIsRoot()`.
- Adds forward iterators to the `View`s and `Group`s of a `sidre::Group`.
  These can be accessed via the range-for syntax as `for(auto& view: grp.views()){...}`,
  Or using the iterator syntax as
  `for(auto& it = grp.views().begin(), itEnd = grp.views().end(); it ! itEnd ; ++it) {...}`, and similarly for the groups of a group.
- Adds forward iterators to the `Attribute`s and `Buffers`s of a `sidre::DataStore`,
  with a similar syntax, e.g. `for(auto& buf : datastore.buffers()){...}`.
- Adds an overload of `ImplicitGrid::getCandidatesAsArray()` to accept query points/bounding boxes
  as an `axom::ArrayView`.
- Adds a `primal::closest_point(point,sphere)` overload to find the closest point on a sphere to a given point
- Adds an overload to quest's `SignedDistance` query to return the closest point on the surface
  to the query point and the surface normal at that point. Also exposes this functionality
  in quest's signed_distance C API.
- Adds utility function for linear interpolation (`lerp`) of two numbers
- Adds utility function to compute binomial coefficients
- Adds a `CurvedPolygon` class to primal representing a polygon with `BezierCurve`s as edges
- Adds functions to compute the moments (area, centroid) of a `CurvedPolygon`
- Adds functions to evaluate integrals over `BezierCurve` and `CurvedPolygon` objects
- Adds a `ArrayViewIndirection` storage policy to Slam
- Adds set accessor methods to `slam::DynamicVariableRelation`
- Adds a new component to Axom, `multimat`, to simplify the handing of multi-material meshes and
  fields.
- Adds functions to compute winding numbers and in/out queries for `Polygon` and `CurvedPolygon` objects.
- Adds `constants.hpp` to primal to track geometric constants. Initially includes
  a value for `PRIMAL_TINY`, a small constant that can be added to 
  denominators to avoid division by zero.
- `DistributedClosestPoint` query now supports "domain underloading" -- ranks that are passed in can 
  have empty object meshes and/or empty query meshes 
- 'BezierCurve' objects now support Rational Bezier curve functionality
- Primal: Adds a `clip()` operator for computing the intersection of a `Tetrahedron` and another `Tetrahedron` as a `Polyhedron`
- Added `slic::outputLocalMessages()` to output messages from the current rank to the console for MPI-enabled LogStreams.

###  Changed
- Axom now requires C++14 and will default to that if not specified via `BLT_CXX_STD`.
- Moved bit-twiddling functions to core component
- `axom::Array` now default-initializes its data by default. To create an Array with uninitialized
  elements, pass an `axom::ArrayOptions::Uninitialized` as the first constructor argument.
- `axom::ArrayView<const T>` can now be created from a `const Array<T>`
- Added new `ExecSpace` template parameter to `spin::ImplicitGrid`.
  `ExecSpace` is now the second template parameter (out of three) and defaults to `axom::SEQ_EXEC`.
- Instead of saving the entire `DataStore`, `MFEMSidreDataCollection` will now save only
  its domain and global groups
- When an `inlet::Field` fails a range or valid value constraint, the provided value and
  corresponding range/set of valid values are now included in the error message
- IOManager::write now allows the calling code to pass in the full name of
  the root file that it will produce
- Improved consistency of orientation operations in `primal::Plane`, `primal::Sphere`, `primal::orientation()`
  and `primal::in_sphere()`
- Improved efficiency for `primal::in_sphere()` -- the computations are now based on `(D+1)x(D+1)` determinants
  instead of `(D+2)x(D+2)` determinants for `D`-dimensional spheres
- Improved efficiency for (signed) area/volume functions of `primal::Segment`, `primal::Triangle` and `primal::Tetrahedron`
- Updates interface for `primal::Sphere` to use more of `primal`, e.g. uses `primal::Point` instead of `T*` to represent points
- Adds `circumsphere()` functions to `primal::Triangle` and `primal::Tetrahedron` to return the `Sphere`
  that circumscribes the triangle/tetrahedron's vertices
- Adds operator overloads to subtract a `primal::Vector` from a `primal::Point` to yield a new `primal::Point`
- Consolidates `quest::findTriMeshIntersections*()` implementations for `BVH` and `ImplicitGrid`
- `BVH::find*()` batch functions now return the total number of candidate intersections found
- Enables empty `axom::Array<T>` to be iterated over with `begin()/end()`
- Removed `AXOM_VERSION_EXTRA` in favor of `axom::gitSHA()` and adding the SHA to `axom::getVersion()` and
  `axom::about()`
- Use more specific type trait checks in `ArrayOps`, to avoid generating unnecessary copies in
  fill/destroy operations on otherwise trivially-copyable/destructible types.
- `axom::Array` now consistently propagates the allocator ID on copy, move, and swap operations when possible.
  This is a breaking change; copy-construction of a dynamic array from a device array will no longer automatically
  move the array to host memory, and will instead maintain the same allocator ID as the source array.
- The device traversal method `BVH::TraverserType::traverse_tree()` now supports passing in arbitrary query objects
  for BVH traversal.
- Moved `inlet::LuaReader::solState()` to be a protected function that now returns a `std::shared_ptr<axom::sol::state>`.
  This is an advanced feature that could cause users to break an input file state after verification. This also allows us
  to not expose `axom/sol.hpp` to all users of Inlet. This greatly reduces compile times. Using this feature requires
  both a derived class and including `axom/sol.hpp` in the user code.
- Renamed some overloads of function `createView` of
  `axom::sidre::Group` which accept `int ndims, IndexType *shape`
  arguments to be `createViewWithShape` or `createViewWithShapeAndAllocate`.
- Replaced an unused older incarnation of iterators in sidre with a new `std`-compliant
  implementation
- Removed an out-of-date manually-generated header file in sidre `sidre/core/sidre.hpp`.
  We recommend using the automatically generated header file `axom/sidre.hpp` to include
  sidre functionality.
- Removed functions from `sidre::ItemCollection` base class that were not common to all derived classes
  and added a new derived class `sidre::IndexedCollection`
- Spin: `BVH::findPoints/Rays/BoundingBoxes()` candidate search methods now accept an `axom::ArrayView<IndexType>`
  for the `offsets` and `counts` output arrays, and return `candidates` as an `axom::Array<IndexType>`.
- Renamed `primal::Polygon::centroid()` to `primal::Polygon::vertexMean()` because it was not actually computing the centroid.
- `axom:sidre:IndexType` is now the same type as
  `axom:IndexType`. Before, Sidre always used `int64_t`. Now it
  respects the define `AXOM_USE_64BIT_INDEXTYPE`.
- Mint now depends on the Slam component.
- Renames indirection policies in slam: The c-array indirection policy was renamed from `ArrayIndirection` to `CArrayIndirection`
  and the axom::Array-based indirection policy was renamed from `CoreArrayIndirection` to `ArrayIndirection`.
- Mfem dependency updated to 4.4
- `primal::detail::intersect_ray` now correctly identifies intersections between collinear `Segment` and `Ray` objects.
- Improved efficiency and robustness of barycentric coordinate
  and circumsphere computation for Triangles and Tetrahedra.

###  Fixed
- Fixed a bug relating to swap and assignment operations for multidimensional `axom::Array`s
- Fixed over-eager caching of restored `mfem::FiniteElementSpaces` in `sidre::MFEMSidreDataCollection`
- Fixed a bug in which Inlet verification bails out on the first failure, which resulted in
  incomplete error lists
- Fixed a bug in `quest::PointInCell` when not using RAJA
- Fixed a potential memory leak in `axom::Array<T>` for non-trivial types `T` which allocate memory
- Added a guard in `axom::ArrayList` for axom configurations without Umpire to fix a compiler error (XL compiler)
- Inlined some fully specialized functions in `quest::Delaunay` to avoid "multiply-defined" linker errors
- Fixed `axom::Array<T>` fill operations on uninitialized memory
- Fixed behavior of `axom::Array<T>::resize(new_size)` with `new_size < curr_size`
- Fixed computation of signs in `quest::SignedDistance` when closest point is along an edge
  with a sharp dihedral angle and the adjacent triangles have significantly different areas
- Fixed bug in axom::Path that ignored the leading delimiter character if one was present
- Fixed gcc compiler errors in configurations without RAJA or Umpire
- Fixed `axom::Array<T>` behavior on copy-construction when `T` is a non-trivial type
- Replaced `using` statement in `SidreDataTypesIds.h` with `typedef`
  since C syntax is required in this file.
- Fixed bug on two-dimensional `sidre::Array<T>` construction where the size is set to the underlying buffer
  capacity, instead of the actual number of elements
- Fixed `axom::Array<T>::insert` behavior with non-trivial types.
- Fixed bug in Slic macros for MPI-based LogStreams not aborting when using collective Error or Warning
  macros

## [Version 0.6.1] - Release date 2021-11-17

###  Added
- Added a config variable, `AXOM_DEBUG_DEFINE` to control whether the `AXOM_DEBUG` compiler define is enabled.
  By `DEFAULT`, it is enabled for `Debug` and `RelWithDebInfo` configurations, but this can be overriden
  by setting `AXOM_DEBUG_DEFINE` to `ON` or `OFF`.
- `axom::Array` is now GPU-compatible, in particular via a memory space template parameter and via
  extensions to `axom::ArrayView` that allow for copying into kernels and transfers between memory spaces.
- Adds some utility arithmetic operators for adding and subracting `primal::Point`s and `primal::Vector`s

###  Changed
- Renamed `AXOM_NOT_USED` macro to `AXOM_UNUSED_PARAM` for better consistency with other Axom macros
- Added `explicit` to `axom::Inlet::InletVector` constructors and added a constructor that accepts a `double*`
- `AXOM_ENABLE_MFEM_SIDRE_DATACOLLECTION` configuration option is now `ON` by default (rather than `OFF`).
  This option should be disabled if `mfem` was configured with `MFEM_USE_SIDRE`.

###  Fixed
- The `AXOM_DEBUG` compiler define is now properly exported via the `axom` CMake target when it is enabled
- Added tolerance parameter `EPS` to `primal::closest_point()` operator. This effectively snaps
  closest points to the triangle boundaries vertices and edges when they are within `EPS`,
  improving consistency when, e.g., querying multiple triangles from the same mesh.
- Fixed regression in `SignedDistance` queries for query points closest to edges or vertices
  of the input triangle mesh
- Guard fmt's compiler defines from clashing with downstream fmt's.


## [Version 0.6.0] - Release date 2021-11-04

### Added
- Added new CMake option to allow users to turn off Axom created tools: `AXOM_ENABLE_TOOLS`
- Inlet can now log verification errors to a user-processable list instead of using Slic
- Sidre parallel I/O: Added new mapping arrays to the automatically-generated Blueprint
  index to support new schema for multi-domain parallel meshes.
- Added support for optional third-party `c2c` ("contours to codes") library for parsing 2D spline data.
  `c2c` is currently only available for Axom configurations on LLNL platforms.
- Primal's `intersect(Ray, Segment)` can now return the parametric coordinates of the intersection
  along both the ray and the segment (when the intersection exists)
- Primal's `intersect(Segment, BoundingBox)` can now return the parametric coordinates bounding the
  portion of the segment contained within the BoundingBox (when the intersection exists)
- Generalizes Quest's `InOutOctree` class to work with 2D line segment meshes. Previously,
  it only worked with 3D triangle meshes
- Added support for reading `c2c` ".contour" files in Quest. Contours that enclose a 2D region can be linearized
  into line segment meshes and loaded into Quest's `InOutOctree` for in/out queries.
- Updated the Quest `inout` C API to support 2D queries using the `c2c` library, when Axom is configured with `c2c`
- Updated the C++ Quest "containment" example to support 2D in/out queries
  (in addition to the already supported 3D queries)
- Added `axom::Array` modeled after `std::vector`. Previous `axom::Array` renamed to `axom::MCArray`. Future changes to both arrays are expected.
- Added a `data_collection_util` tool to generate Mesh Blueprint compliant high order distributed meshes from
  an mfem mesh or over a Cartesian domain
- Added utility functions `axom::utilities::getHostName()` and `axom::utilities::getUserName()`.
- Added new `axom::primal::ZipIterable<T>` type to convert structure-of-arrays data to a given
  Primal geometric primitive.
- Quest: Added a `computeDistances()` function to `SignedDistance` class for batched
  signed-distance queries.
- Spin: Added a `getTraverser()` function to `BVH`, enabling the customized traversal of a
  BVH from within a device kernel.
- Primal: Adds an `Octahedron` primitive
- Primal: Adds a `Polyhedron` primitive for representing convex polyhedra bounded by planar polygons in 3D
- Primal: Adds a `clip()` operator for computing the intersection of a `Tetrahedron` and an `Octahedron` as a `Polyhedron`
- Klee: Adds a new component, `klee`, for specifying non-conformal shape overlays for materials onto simulation meshes.
  This component defines a schema for defining, transforming and overlaying 2D and 3D shapes
  and validates klee input files. See the [klee documentation](https://axom.readthedocs.io/en/latest/axom/klee/docs/sphinx) for more information.
- Quest: Adds a new query for sampling-based "shaping" onto low- or high-order computational meshes
- Quest: Adds a new query for intersection-based "shaping" of revolved contours onto 3D hexahedral meshes.
  This capability uses a RAJA policy operate on various execution spaces (host, openmp, device).
- Quest: Adds a "shaping" example for embedding a klee specification onto an MFEM mesh
- Added Sidre function `View::clear()`.
- Core now provides an `axom::ArrayView` that provides view/indexing semantics over a raw pointer.
  This replaces the external buffer logic previously provided by `axom::Array`.

### Changed
- `MFEMSidreDataCollection` now reuses FESpace/QSpace objects with the same basis
- Harden configuration options for BLT tools (style, code quality, etc.) against accidentally being enabled for users.  Developers will
  always give a full path (e.g. `CLANGFORMAT_EXECUTABLE`)
- Inlet: `Writer`s are passed directly to `Inlet::write` instead of being registered
- `Inlet` objects can now be constructed without a user-provided `sidre::DataStore`
- Conduit version changed to v. 0.7.2
- Renames `AXOM_DEBUG_VAR` macro to `AXOM_UNUSED_VAR` since there were many cases where the latter
  was not the appropriate name. This macro elides warnings about unused variables
- Inlet's `isUserProvided` can now be used to query the status of subobjects of a `Container` via a name parameter
- Upgrades our `vcpkg` usage for automated Windows builds of our TPLs to its [2021.05.12 release](https://github.com/microsoft/vcpkg/releases/tag/2021.05.12)
- Upgrades built-in `cli11` library to its [v1.9.1 release](https://github.com/CLIUtils/CLI11/releases/tag/v1.9.1)
- Quest's `inout` C API has two new functions: `inout_set_dimension()` and `inout_set_segments_per_knot_span()`.
  The latter is only applicable for 2D queries on `c2c` contours
- Spin: Refactored `BVH` public API based on user suggestions
  `BVH` constructor only handles setting up default values, while the actual building of the BVH is
  now done in a `BVH::initialize(primal::BoundingBox*, int)` method.
  Alternate Umpire allocator IDs are supplied via `BVH::setAllocatorID(int)`.
  Other `BVH` methods have been modified to accept or return Primal primitives.
- Spin: Removed hard dependency on RAJA and Umpire from `BVH`.
- Moved `slam::IteratorBase` to `axom::IteratorBase`.
- `sidre::Array` now derives from `axom::MCArray`.
- `axom::Array` is now multidimensional; it intends to behave like `std::vector` in the 1D case
  and `numpy.ndarray` in the multidimensional case
- Quest: `SignedDistance` has been modified to use `spin::BVH` instead of `BVHTree`. This
  enables signed-distance queries to run on the GPU, as specified via a new template
  parameter.
- Spin: Removed `BVHTree` class in favor of `BVH`.
- Quest's `signed_distance` C API: Removed functions related to old `BVHTree` class
  and added functions related to `BVH` class
    * Removed: `void signed_distance_set_max_levels( int maxLevels )`
    * Removed: `void signed_distance_set_max_occupancy( int maxOccupancy )`
    * Added: `void signed_distance_set_allocator( int allocatorID )`
    * Added: `void signed_distance_set_execution_space( SignedDistExec execSpace )`
- All built-in third-party libraries (`fmt`, `cli11`, `sol`, and `sparsehash`) have been guarded to allow downstream users to
  have their own versions. This includes moving their headers under `include/axom` instead of `include/` and
  moving their C++ namespace under `axom` (eg. `fmt` to `axom::fmt`).  If you don't use our built-n TPLs this has no
  affect on you, but if you do these are some the changes you will need to make:

    | Library    | Namespace changes                 | Header include changes                                          |
    | -----------| --------------------------------- | ----------------------------------------------------------------|
    | fmt        | `fmt::` &rarr; `axom::fmt::`      | `#include "fmt/fmt.hpp"` &rarr; `#include "axom/fmt.hpp"`       |
    | sol        | `sol::` &rarr; `axom::sol::`      | `#include "sol/sol.hpp"` &rarr; `#include "axom/sol.hpp"`       |
    | sparsehash | `google::` &rarr; `axom::google::`| `#include "sparsehash` &rarr; `#include "axom/sparsehash`       |
    | cli11      | `CLI::` &rarr; `axom::CLI::`      | `#include "CLI11/CLI11.hpp"` &rarr; `#include "axom/CLI11.hpp"` |

- Moved `axom::MCArray` and the `sidre::Array` it was based on into `mint`
  as `axom::deprecated::MCArray` and `sidre::deprecated::MCArray`, respectively.
  `sidre::Array` is now based on `axom::Array`.
- `utilities::string::split` now returns a vector instead of using an out-parameter,
  Inlet's string utilities were moved to Core, and `splitLastNTokens` was renamed to `rsplitN`
- `axom::Array`-related classes have been moved into individual files.
- RAJA dependency updated to 0.14.0
- Umpire dependency updated to 0.6.0. Support for versions prior to v2.1.0 was removed.
- Conduit dependency updated to 0.7.2+ (develop as of Sept 13, 2021). This was required because Spack
  is now using `HDF5`'s CMake build system.
- Internal BLT dependency updated to 0.4.1


### Fixed
- Fixed Primal's `intersect(Ray, Segment)` calculation for Segments that do not have unit length
- Fixed problem with Cray Fortran compiler not recognizing MSVC pragmas in `axom/config.hpp`.
  The latter are now only added in MSVC configurations.
- Fixed bug in `Mint`'s VTK output for fields of type `int64` and `float`
- Improved loading of data collections in `MFEMSidreDataCollection`
- Added workaround to `MFEMSidreDataCollection` for `C++14` standard library feature that was not available in `gcc@4.9.3`
- Delayed finalizing reloaded mesh in `MFEMSidreDataCollection` until after setting
  the nodal `GridFunction` (when applicable)
- Transposed `R` and `Z` coordinates when linearizing NURBS curves in `c2c` reader
- Fixed user-reported in/out ambiguity within some `InOutOctree` cases with grazing triangles

## [Version 0.5.0] - Release date 2021-05-14

### Added
- Added the MFEMSidreDataCollection class for describing [MFEM] meshes and associated fields.  This
  class was adapted from MFEM's SidreDataCollection and is enabled when Axom is built with MFEM
  *and* the `AXOM_ENABLE_MFEM_SIDRE_DATACOLLECTION` CMake option is enabled.
- Added `slic::setAbortFunction` to configure a custom callback when Slic aborts.
- Added a `batched` option to quest's `InOutOctree` containment query example application.
  This uses a kernel to test for containment on an array of points.
  The query uses OpenMP threading, when available.
- Inlet: Added support for user-defined conversions from Inlet tables to user-defined
  types, and support for arrays of user-defined types
- Added compiler define `NOMINMAX` to `axom/config.hpp.in` to avoid problems with
  the Windows `min` and `max` macros.
- Added `cpp14` variant to Spack package to allow `Inlet::LuaReader` to be used more easily.
- Inlet: Added support for string-keyed associative arrays (dictionaries)
- Inlet: Added support for defining and retrieving functions from the input file
- Inlet: Added support for YAML and JSON input files
- Inlet: Added support for mixed-key (integer and string) associative arrays
- Inlet: Added support for deeply nested containers of structs
- Inlet: Added support for `void` and strings in Lua-defined functions
- Inlet: Added `get<std::vector<T>>` for retrieving arrays without index information
- Inlet: Added a new `Writer` for generating JSON schemas which can be used by text editors
  for autocompletion
- Inlet: SphinxWriter will now document the signature of function callbacks added to a schema
- Axom::Path - New class for performing basic path operations with user-selectable
  delimiter characters
- Inlet: Added a method to `inlet::Inlet` that retrieves the set of unexpected names
  in the input file
- Inlet: Added an option to mark `Container`s as strict, which fail verification when unexpected
  entries are present
- Added support in `MFEMSidreDataCollection` for registering `QFunctions`
  (data associated with quadrature points on a mesh)
- Inlet: The internal hierarchy of an `Inlet` object can be reconstructed from a Sidre group,
  excluding callback functions
- Added new overloaded version of method
  `sidre::DataStore::generateBlueprintIndex` to incorporate new MPI
  features in conduit and allow for generation of a blueprint index on
  an under-decomposed parallel mesh
- Added new method `sidre::View::importArrayNode` to import a
  `conduit::Node` holding array data directly into a `sidre::View`
- Added support for registering material and species sets in
  `MFEMSidreDataCollection`.  These correspond to
  [`matset`](https://llnl-conduit.readthedocs.io/en/latest/blueprint_mesh.html#material-sets)s
  and
  [`specset`](https://llnl-conduit.readthedocs.io/en/latest/blueprint_mesh.html#species-sets)s
  in the Mesh Blueprint

### Changed
- Converted [Uberenv] to a git submodule. We previously vendored a copy of this script.
- The Sidre Datastore no longer rewires Conduit's error handlers to Slic by default.
  It can be  explicitly rewired using the static
  `DataStore::setConduitSLICMessageHandlers()` method.
- Inlet: Changed `SchemaCreator` to an abstract class and added missing functions
- Inlet: Added ability to access the `Reader` class from `Inlet` and Sol Lua state
  from the `LuaReader` class
- Inlet: Switched accessor interface to match that of the STL with `operator[]` and
  `T get<T>()`
- Inlet: `std::shared_ptr<T>` has been replaced with `T&` in non-owning contexts
  and `std::unique_ptr<T>` in owning contexts - specifically, within Inlet's internal
  tree structure
- Unified core and SPIO unit tests into fewer executables to limit size of build directory
- Renamed `axom::slic::UnitTestLogger` to `axom::slic:SimpleLogger` because it's used in
  more than just unit tests.
- Inlet: Input file functions can now be of arbitrary signature subject to type and arity
  restrictions
- Exported all symbols on Windows by default when compiling a dynamic library
- Updated TPL `conduit` to version 0.6.0 released Nov 2, 2020.
- Updated built-in TPL `sparsehash` to version 2.0.4 released Aug 11, 2020.
- Inlet: Exposed `primal::Vector` in Lua for use in input-file-defined functions
- The `MFEMSidreDataCollection` will now reconstruct fields and the mesh when a
  datastore is `Load`ed in
- Inlet: Cleaned up `Table` interface to eliminate ambiguity and duplicated functionality
- Inlet: Renamed `DocWriter` to `Writer` and refactored its interface
- Inlet: Renamed `Table` to `Container`
- Inlet collections of mixed or incorrect type will now fail verification, even if they're
  not marked as required
- Required Inlet collections no longer fail Inlet verification if they are empty in the input file
- Inlet: `operator bool` for `Field` and `Container` has been replaced with more precise `isUserProvided`
  and `exists`, which also returns `true` if a default value was specified.
- Updated built-in TPL `fmt` to master branch snapshot, March 26, 2021.
- Inlet: `SphinxWriter` will now print only one element schema per container instead of
  printing the same schema for each element in the container
- Updated BLT to version 0.4.0 released 9 Apr 2021
- Updated MFEM to version 4.2 released 30 Oct 2020. Axom no longer requires MFEM to be built serially
- The macro for exporting symbols is now `AXOM_EXPORT` instead of `AXOM_API`
- Updated Conduit to v0.6.0
- Updated SCR to compatibility with v3.0rc1

### Fixed
- Updated to new BLT version that does not fail when ClangFormat returns an empty
  version string.  BLT/Axom now issues a warning and disables the `style` build
  target if version is unknown or wrong.
- Inlet: Apply lambda verifiers on generic containers to individual elements
  for consistency
- Inlet: Fixed a bug relating to nested table lookups of primitive arrays and functions
- Fixed a bug relating to deeply nested callback functions in Inlet
- Inlet: Always ignore primitive array elements that do not match the requested type
- Inlet: Empty structs/collections of structs with required sub-elements no longer fail
  verification
- Quest: Fixed a bug with InOutOctree for triangles that lie on faces of octree blocks
- Updated to use newer Conduit config directory
- Add support for legacy hdf5 cmake build system

## [Version 0.4.0] - Release date 2020-09-22

### Added
- Exposed the tolerance parameter `EPS` that is used to determine intersections between
  triangles in `primal:intersect()` as an optional final parameter.
- Added BVH spatial index option to the `mesh_tester` utility for calculating
  triangle-triangle intersection.
- Added `axom::execution_space< ExecSpace >::onDevice()` to check if execution
  space is on device.
- Added Axom macro `AXOM_SUPPRESS_HD_WARN` to silence host device compiler
  warnings.
- Added option to quest's `SignedDistance` class and C API to toggle whether
  the distance query computes the sign.
- Added a `batched` option to quest's signed distance query example application.
  This computes all distance queries on an array of points using a single call to `computeDistance`.
  The query uses OpenMP threading, when available.
- Added new component, Inlet, to assist in retrieving and storing data from
  an input deck.
- Added the ability to specify an [Umpire] allocator ID to use with the
  BVH. This allows the application to use a device allocator for the BVH and
  avoid use of Unified Memory (UM) on the GPU, which can hinder perfomrmance,
  or use a pool allocator to mitigate the latencies associated with allocation/deallocation.
  The allocator ID is specified as an optional argument to the BVH constructor.
- Added new CMake option, `AXOM_ENABLE_ANNOTATIONS`, to enable/disable code
  annotations in Axom. Default is OFF.
- Added Axom annotation macros. The macros can be used to annotate functions,
  using the `AXOM_PERF_MARK_FUNCTION` macro, or at a more fine grain level,
  different sections of code can be annotated by wrapping them within an
  `AXOM_PERF_MARK_SECTION` block. As a first cut, this works with NVTX tools.
  However, the hooks are in place to add support for Caliper in the future.
- Added a simple interface to NVTX that allows an application to set the color
  and category for NVTX ranges corresponding to annotated code in Axom. The
  application can now call `axom::nvtx:set_color()` and
  `axom::nvtx::set_category()` to set the corresponding parameters respectively.
  This facilitates in the performance evaluation by allowing developers to easily
  filter out calls by category or visually by setting a different color to use
  in GUI tools, such as, NVVP and NSight.
- Added a portable floating_point_limits traits class, to return min(), max(), lowest()
  and epsilon() of a `float` or `double` type. The functionality is equivalent to that provided by
  std::numeric_limits, but, the code is host/device decorated accordingly such that it
  can also be called on the device.
- Added initial support for ray queries using the BVH. The caller may now supply a set of rays to
  a BVH and the BVH will return a set of candidate BVH bins that intersect each ray.
- Added initial support for bounding box queries using the BVH. The caller may
  now supply a set of bounding boxes to a BVH and the BVH will return a set of
  candidate BVH bins that intersect each bounding box.
- Added an `axom-config.cmake` file to axom's installation to streamline incorporating axom
  into user applications. See `<axom-install>/examples/axom` for example usages.
- Added [Sol] as a built-in TPL for fast and simple `C++` and `Lua` binding.
  Sol is automatically enabled when `LUA_DIR` is found.
  The version of Sol used in this release is `v2.20.6`, which requires `C++14`.

### Removed
- Removed the `AXOM_ENABLE_CUB` option, since `CUB` is no lonher used directly in
  Axom code. Instead, we use `RAJA::stable_sort` with RAJA-v0.12.1 and fallback
  to `std::stable_sort` with older versions of RAJA and when the code is built
  without RAJA.

### Changed
- Updated Axom to support RAJA-v0.12.1 and Umpire-v4.01, but the code remains
  backwards compatible with previous versions of RAJA and Umpire.
- Transitioned Axom's code formatting tool from `Uncrustify` to [clang-format].
  Axom's clang-format rules depend on clang 10.
- Modified the command line interface for `mesh_tester` utility. Interface
  now uses a *-m, --method* option to select the spatial index, and *-p, policy*
  option now accepts a string or integer value.
- Renamed the `AXOM_USE_MPI3`option to `AXOM_ENABLE_MPI3` for consistency.
- Modified the API for the BVH to accomodate different query types. The queries are now
  more explicitly called `BVH::findPoints()` and `BVH::findRays()`.
- Modified the API of Axom's memory management routines to not leak usage of Umpire. Instead of
  passing an `umpire::Allocator` object to specify an allocator, we now use the corresponding
  integer ID associated with the allocator.
- All names in the C API now preserve the case of the C++ function.
  ex. `SIDRE_datastore_new` is now `SIDRE_DataStore_new`.
- Fortran API in slic module. `axom::slic::message` Level enums are changed
  from  *enum-name_enumerator* to *namespace_enumerator*.
  ex. `level_error` is now `message_error`.
- Fortran derived-type constructors are now generic functions named afer the derived type.
  `datastore_new` is now `SidreDataStore`
  `iomanager_new` is now `IOManager`

### Fixed
- Fixed a bug in `primal::intersect(Segment, BoundingBox)` and added regression tests.
- Spin's octrees can now be used with 64-bit indexes. This allows octrees
  with up to 64 levels of resolution when using a 64-bit index type.
- Resolved issue with `AXOM_USE_64BIT_INDEXTYPE` configurations. Axom can once again
  be configured with 64-bit index types.
- Fixed a triangle-triangle intersection case in primal that produced inconsistent results
  depending on the order of the triangle's vertices.
- Fixed issue in the parallel construction of the BVH on GPUs, due to incoherent
  L1 cache that could result in some data corruption in the BVH. The code now
  calls ``__threadfence_system()`` after the parent is computed and stored back
  to global memory to ensure that the *write*  is visible to all threads.
- Fixed issue in Mint that would cause the clang@9.0.0 compiler to segfault. The
  `mint_cell_types.cpp` test was causing a segfault in the compiler. The main
  issue triggering this compiler bug was the use of `constexpr` when defining the
  static `cell_info` array of structs. The code has been modified to use `const`
  instead.
- Fixed issue in Quest's Signed Distance query that would prevent consecutive
  calls to Quest when MPI-3 shared memory is enabled due to not properly
  nullifying internal pointers when finalize is called.
- Fixed issue where the BVH would dispatch to the CPU sort() routine when the
  specified execution policy was CUDA_EXEC async. Now, when the execution policy
  is CUDA_EXEC the code would correctly dispatch to the GPU sort, using CUB
  (when CUB is enabled), regardless of whether it's synchronous or asynchronous.
- Fixed issue with missing the bvh_traverse.hpp from the install prefix, which was preventing
  applications from using the BVH when pointing to an Axom install prefix.
- Fixed usage of cuda kernel policies in Mint. Raja v0.11.0 changed the way max threads
  launch bounds is calculated. Consequently, a large number of threads was being launched
  leading to max registry count violation when linking. We are now using fixed kernel size
  of 256 threads (16x16 in 2D and 8x8x4 in 3D).
- Third-party libraries can now build on the Windows platform through uberenv using vcpkg
  ("zero-to-axom support on Windows")

### Known Bugs
- Encountered a compiler bug on IBM LC platforms when using the IBM XL C/C++
  compiler. The issue is manifested in the `generate_aabbs_and_centroids` method
  in the `spin_bvh.cpp` unit test. It seems that the compiler does not handle
  the lambda capture of the arrays correctly which leads to a segfault. A
  workaround for the IBM XL compiler is provided.
- There is a known bug in MVAPICH that prevents consecutive creation/deletion
  of MPI windows. This was encountered on LC platforms when enabling shared
  memory in the Signed Distance Query. See the corresponding
  [Github Issue](https://github.com/LLNL/axom/issues/257) for details.

## [Version 0.3.3] - Release date 2020-01-31

### Added
- Define different execution spaces. This refines and consolidates
  the execution policy concepts from mint and spin, which are now defined in
  Axom core, such that they can be used by other components.
- Added a generic axom::for_all(), which can be used to write simple parallel
  loops.
- Added [CLI11](https://github.com/CLIUtils/CLI11) command line parser as a built-in third party library.

### Changed
- Updated Conduit to v0.5.1
- Updated RAJA to v0.11.0
- Updated Umpire to v2.1.0, which, natively handles zero byte re-allocations consistently. Workaround
  for older releases of Umpire is in place for backwards compatibility.
- Updated BLT to develop (f0ab9a4) as of Jan 15, 2020
- Set CUDA_SEPARABLE_COMPILATION globally instead of just in a few components.
- Reduced verbosity of quest's InOutOctree in cases where query point lies on surface.
- Changed semantics of ``axom::reallocate(_, 0)`` to always return a valid pointer.
  This matches the semantics of Umpire's ``reallocate(_, 0)``.
  Note: Umpire's PR-292 fixed a bug in its handling of this case and Axom
  includes a workaround to get the new behavior until we upgrade to Umpire v2.0+.

### Fixed
- Fixed a bug in ``convert_sidre_protocol`` example. Data truncation functionality now
  works properly when multiple Views point to the same data.


## [Version 0.3.2] - Release date 2019-09-22

### Added
- Added support in Mint for reading and writing an unstructured mesh in the [SU2 Mesh file format].
  This includes support for both single and mixed cell type topology unstructured mesh types.
- Added a new option to enable/disable use of CUB, `AXOM_USE_CUB`, which is disabled by default. This
  allows to disable CUB to circumvent issues encountered with the device linker.
- Added a BezierCurve primitive type to primal. A new ``intersect`` operator was also added to
  compute the intersection points between a pair of Bezier curves of arbitrary order.

### Changed
- Updated Raja TPL to v0.9.0
- Updated Umpire TPL to v1.0.0
- `AXOM_USE_OPENMP` is now being set at configure time accordingly instead of
  auto-detected based on whether `_OPENMP` is passed by the compiler. This
  fixes issues where a host code would compile Axom w/out OpenMP, but, use
  Axom in parts of the code where OpenMP is enabled.

### Fixed
- Fixed usage of Umpire's MemoryResourceType enum in Axom. Axom was assuming that
  there was a one-to-one correspondance of the entries in the MemoryResourceType enum
  and the IDs of the predefined allocators. However, this assumption generally does
  not hold. This version corrects this by explicitly querying the ID of the predefined
  allocator for a particular resource and using that subsequently in the code.


## [Version 0.3.1] - Release date 2019-07-22

### Added
- Added a new implementation of the Bounding Volume Hierarchy(BVH) spatial
  acceleration data-structure to spin. The new BVH implementation relies on RAJA
  and allows for constructing and using the BVH sequentially or in parallel on
  the CPU or in parallel on the GPU. The new implementation is available only
  when Axom is compiled with RAJA and Umpire support.
- Added Umpire and RAJA to the spack build.
- Centralized Axom's memory management functions in a separate header and extended them
  to use Umpire when enabled.
- Added the ability to point Axom to an UMPIRE build by specifying UMPIRE_DIR either in
  a host-config or at the command line. Axom components can link to Umpire, by specifying
  "umpire" as a dependency. A simple umpire smoke test is also added for regression testing.
- Added for_all_faces to the mint execution model.
- Added support for face connectivity in the mint UnstructuredMesh class.
- Added support for face data and face connectivity in the mint StructuredMesh classes.
- Added Python module for Quest signed distance interface.
  See the file src/axom/quest/interface/python/README.md for more information.
- Added capability in sidre IOManager to read files while running on a number
  of MPI ranks greater than the number of ranks that were used to create
  the files.
- Users can now set the vertex welding threshold parameter in Quest's In/Out query.
  This was previously not exposed to the user. The default value is 1E-9.
- Unify all Axom component libraries into one library named axom.
- The routine that checks if a surface mesh is watertight now marks boundary
  cells. A cell-centered field, named "boundary", is used to mark  boundary cells
  with a value  of  "1" and "0" otherwise. This facilitates in visually inspecting the
  surface mesh and identify the problematic regions for the In/Out and SignedDistance
  queries.

### Removed
- Moved `mint::Array` to `axom::Array` with sidre storage in `sidre::Array`;
  also moved `mint::IndexType` to `axom::IndexType`.
- Replaced `sidre::SidreLength` with `sidre::IndexType`.
- Replaced usage of std::size_t in sidre with `sidre::IndexType`.
- Added `AXOM_ENABLE_EXPORTS` which enables `CMAKE_ENABLE_EXPORTS` to allow demangled
  axom function names in stack traces. This option is ON by default in debug builds.


### Changed
- Updated conduit TPL to v0.4.0
- Updated mfem TPL to v4.0
- Slam's Set and Relation classes are now parameterized by a PositionType and ElementType.
  Its Map classes are now parametrized by a SetType.
- Updated the fmt tpl.
- Replaced old quest C-style interface with a new quest inout API.
  Functions related to the inout point containment query are prefixed with `inout_`.
  The new API has an option to set the verbosity of the inout initialization and query.
- Changed `sidre::IndexType` to be a 64bit signed integer.
- Changed `slic::stack_trace` to `slic::internal::stack_trace` which now attempts to
  output a demangled stack trace.

### Fixed
- Axom can once again be configured with `AXOM_ENABLE_EXAMPLES=ON` and `AXOM_ENABLE_TESTS=OFF`.
- Quest's vertex welding now works with small welding threshold values (e.g. 1E-20).
  Welding was previously broken when this value was smaller than 1E-8.
  This fix also resolved an issue with small grid spacing values in primal's RectangularLattice.


## [Version 0.3.0] - Release date 2018-08-02

### Added
- Added initial implementation of a RAJA-based mesh-aware execution model in Mint.
  The execution model provides a functional interface for generic traversals and
  various mesh traversals, e.g., looping over all the nodes or cells of the mesh.
- Added AXOM macros for lambda expressions and host/device decorators
- Added the ability to point Axom to a RAJA build by specifying `RAJA_DIR` at
  a host config or at the config-build.py. Axom components can now link RAJA
  by specifying "raja" as a dependency. A simple RAJA smoke test is also added
  for regression testing.
- Added `isStructured()` and `isUnstructured()` convenience methods to the mint::Mesh object.
- Added support for using MPI-3 on-node shared memory data-structures to store
  the input surface mesh in quest. Instead of each rank duplicating the mesh
  data (e.g. node coordinates and cell connectivity), ranks within the same
  compute node can now share and utilize the same mesh data buffer. This reduces
  the memory overhead associated with duplicating the mesh at each rank which can
  be a limiting factor when reading large meshes. This feature is currently only
  exposed in Quest's signed distance query and requires Axom to be compiled with
  MPI-3 support (i.e., setting `AXOM_USE_MPI3=ON`)
- Added the ability to call resize() on a Mint UnstructuredMesh. This functionality
  was not previously exposed in the UnstructuredMesh API.
- Added support for non-closed surface mesh input to the signed distance query.
- Added new interface for the signed distance query along with corresponding tests
  and examples.
- Updated to [fmt version 5.1.0](https://github.com/fmtlib/fmt/releases/tag/5.1.0)
- Added `AXOM_ENABLE_TESTS` which is a CMake dependent option of ENABLE_TESTS
- Added `AXOM_ENABLE_DOCS` which is a CMake dependent option of ENABLE_DOCS
- Added `AXOM_ENABLE_EXAMPLES` which is a CMake dependent option of ENABLE_EXAMPLES
- Added jacobi_eigensolve() method for computing the eigenvalues and eigenvectors
  of real, symmetric matrices.
- Added matrix_norm() operator for computing matrix norms. The implementations
  supports the p1-norm, infinity-norm and frobenious matrix norm.
- Added eigen_sort() routine for sorting the supplied eigenvalues and corresponding
  eigenvectors in ascending order.
- Initial integration of Mint and Sidre. Mint can now operate on meshes
  stored in Sidre and conform to the [computational mesh blueprint conventions](http://llnl-conduit.readthedocs.io/en/latest/blueprint.html).
- Added a sphere-sphere intersection test to Primal.
- Added a utility function to Quest to *weld* vertices in a triangle mesh that
  are within a given tolerance. After welding, all triangles incident in a
  vertex have the same index for that vertex. This function has been integrated
  into the ``mesh_tester`` utility.
- Added a bounded All-Nearest-Neighbor query to Quest. This query takes a list
  of point locations and associated regions, and for each point reports the
  nearest point in a different region that is no farther than a max search
  radius.
- Axom now exports [sparsehash version 2.0.3](https://github.com/sparsehash/sparsehash). Previously, it was only used internally.
- Added a BitSet class to Slam.
- Added a Tetrahedron primitive to Primal.
- Added an in_sphere operator to Primal, which is a predicate that
  is used extensively for Delaunay triangulations.

### Removed
- Axom no longer depends on the Boost library.
- Removed `ENABLE_PYTHON` CMake option. Python was only used by Shroud so restricted Python
  checks to when Shroud generation is enabled
- Removed Lua as a dependency of Axom.
- Removed signed distance query functions from the `quest.hpp` interface. The
  signed distance query is supported in its own exclusive interface.
- Removed `AXOM_NULLPTR`. Use `nullptr` instead.

### Changed
- Simplified the external constructors for the Mint UnstructuredMesh. Specifically,
  the caller is no longer required to: (a) specify the dimension, which can be computed
  internaly based on other input arguments, and (b) specify explicitly the capacity for
  the node coordinate and connectivity arrays. In the more common case, the capacity is
  equivalent to the associated size when constructing a mesh by supplied external buffers.
- Restructured source directory.  #includes will now mirror file structure.  For
  example, '#include "sidre/Group.hpp"' is now '#include "axom/sidre/core/Group.hpp"'.
- The root CMake file for Axom is now located in ``<axom>/src``'s root directory,
  rather than in ``<axom>``
- Prefixed all Axom CMake options with AXOM_ to avoid conflicts
- `ENABLE_SPARSEHASH` -> `AXOM_ENABLE_SPARSEHASH`
- `ENABLE_ALL_COMPONENTS` -> `AXOM_ENABLE_COMPONENTS`
- `ENABLE_<component name>` -> `AXOM_ENABLE_<component name>`
- `MINT_USE_64BIT_INDEXTYPE` -> `AXOM_MINT_USE_64BIT_INDEXTYPE`
- `MINT_USE_SIDRE` -> `AXOM_MINT_USE_SIDRE`
- CMake minimum is now 3.8 for non-CUDA builds and 3.9 for CUDA builds
- Axom now requires a C++11 compiler.
- Refactored Axom's Matrix/Vector operators and consolidated them in one file.
- Removed overloaded arithmetic operators from the Matrix class to avoid
  potential negative performance impacts. Applications should use the new
``matvecops`` methods for such operations.
- Quest STL reader now returns a status code, indicating whether reading
  the STL file was successful. Also, the reader now leverages the improved
  Mint API to reserve storage for mesh and avoid re-allocations when reading
  the STL mesh data into the Mint mesh.
- Refactored and cleaned up Primal's Sphere class.
- Refactored Mint and removed all STL usage in preparation for GPUs.

### Fixed
- Fixed minor memory leak in quest fortran example
- Bugfix for "multiply-defined" linker error in `slam::Bitset` and `quest::PointInCellTraits`


## [Version 0.2.9] - Release date 2018-03-08

### Added
- Updated to [conduit version 0.3.1](https://github.com/LLNL/conduit/tree/v0.3.1)
- Updated to [shroud version 0.8.8](https://github.com/LLNL/shroud/tree/v0.8.0)
- Improved platform support for LLNL's ``blue_os`` and ``bg/q`` systems.
  Axom now builds with Fortran enabled using the xlc and clang compilers.
- Improved support for Axom on Windows, including new host-configs for
  Microsoft's Visual Studio compiler and for the intel compiler on Windows.
  All Axom components can now be built on Windows, but we do not yet support
  hdf5 or Fortran on Windows.
- Added geometric Plane primitive to Primal. The Plane defines an oriented
  plane in 2D and 3D and provides support for operations such as projection of
  a point to a plane, signed distance and orientation.
- Added ability to configure Axom (in particular Sidre and Spio) without hdf5.
- Improved testing of [Scalable Checkpoint Restart (SCR)] library in Sidre.
- Added a Point-In-Cell query to Quest. The Point In Cell query finds the cell
  in a computational mesh that contains an arbitrary point in space.
  If such a cell exists, it also finds the isoparametric coordinates of the
  point with respect to the cell. The query supports higher order
  [mfem](http://mfem.org) meshes.
- Added cross-product and linspace operators to the vector utilities in
``numerics``

### Changed
- The root cmake file for Axom is now located in ``<axom>``'s root directory,
  rather than in ``<axom>/src``
- ``primal`` is no longer a header-only library.
- Modified ``quest`` API to allow using a ``mint`` mesh that is already
  resident in memory.

### Fixed
- Fixed a divide-by-zero problem in ``primal::intersect()``
- Fixed the calculation of the Jacobian in ``mint::FiniteElement`` to support
  elements that are in higher-dimensional ambient space, e.g., surface elements,
  a Triangle or Quad in 3D.

## Legend for sections

###  Added
- Use this section for new features
###  Changed
- Use this section for changes in existing functionality

###  Deprecated
- Use this section for soon-to-be removed features

###  Removed
- Use this section for now removed features

###  Fixed
- Use this section for any bug fixes

###  Security
- Use this section in case of vulnerabilities


[Unreleased]:    https://github.com/LLNL/axom/compare/v0.7.0...develop
[Version 0.7.0]: https://github.com/LLNL/axom/compare/v0.6.1...v0.7.0
[Version 0.6.1]: https://github.com/LLNL/axom/compare/v0.6.0...v0.6.1
[Version 0.6.0]: https://github.com/LLNL/axom/compare/v0.5.0...v0.6.0
[Version 0.5.0]: https://github.com/LLNL/axom/compare/v0.4.0...v0.5.0
[Version 0.4.0]: https://github.com/LLNL/axom/compare/v0.3.3...v0.4.0
[Version 0.3.3]: https://github.com/LLNL/axom/compare/v0.3.2...v0.3.3
[Version 0.3.2]: https://github.com/LLNL/axom/compare/v0.3.1...v0.3.2
[Version 0.3.1]: https://github.com/LLNL/axom/compare/v0.3.0...v0.3.1
[Version 0.3.0]: https://github.com/LLNL/axom/compare/v0.2.9...v0.3.0
[Version 0.2.9]: https://github.com/LLNL/axom/compare/v0.2.8...v0.2.9

[clang-format]: https://releases.llvm.org/10.0.0/tools/clang/docs/ClangFormatStyleOptions.html
[MFEM]: https://mfem.org
[Scalable Checkpoint Restart (SCR)]: https://computation.llnl.gov/projects/scalable-checkpoint-restart-for-mpi
[SU2 Mesh file format]: https://su2code.github.io/docs/Mesh-File/
[Umpire]: https://github.com/LLNL/Umpire
[Sol]: https://github.com/ThePhD/sol2
[Uberenv]: https://github.com/LLNL/uberenv<|MERGE_RESOLUTION|>--- conflicted
+++ resolved
@@ -19,7 +19,7 @@
 
 ## [Unreleased] - Release date yyyy-mm-dd
 
-<<<<<<< HEAD
+### Changed
 - `DistributedClosestPoint` query now supports any blueprint-valid mesh format, including multidomain.
    Domain under- and overloading can be expressed using multidomain format.  Closest points are
    identified by cp_rank, cp_domain_index, and cp_index.  The new cp_domain_index specifies the
@@ -27,7 +27,7 @@
 - `DistributedClosestPoint` interfacing variable names `closest_point` and `min_distance` have been
   changed to `cp_coords` and `cp_distance`, respectively, to match the naming convention of other
   interfacing variables.
-=======
+
 ### Added
 - Adds the following methods to `axom::Array` to conform more closely with the `std::vector` interface:
   - `Array::front()`: returns a reference to the first element
@@ -37,7 +37,6 @@
 
 ### Changed
 - `axom::Array` move constructors are now `noexcept`.
->>>>>>> 2a075595
 
 ## [Version 0.7.0] - Release date 2022-08-30
 
