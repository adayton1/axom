
[comment]: # (#################################################################)
[comment]: # (Copyright 2017-2021, Lawrence Livermore National Security, LLC)
[comment]: # (and Axom Project Developers. See the top-level COPYRIGHT file)
[comment]: # (for details.)
[comment]: #
[comment]: # (# SPDX-License-Identifier: BSD-3-Clause)
[comment]: # (#################################################################)


# Axom Software Release Notes

Notes describing significant changes in each Axom release are documented
in this file.

The format of this file is based on [Keep a Changelog](http://keepachangelog.com/en/1.0.0/).

The Axom project release numbers follow [Semantic Versioning](http://semver.org/spec/v2.0.0.html).

## Unreleased

### Added
- Added the MFEMSidreDataCollection class for HDF5-format simulation data collection.  This
  class was adapted from MFEM's SidreDataCollection and is enabled when Axom is built with MFEM
  *and* the `AXOM_ENABLE_MFEM_SIDRE_DATACOLLECTION` CMake option is enabled.
- Added `slic::setAbortFunction` to configure a custom callback when SLIC aborts.
- Added a `batched` option to quest's InOutOctree containment query example application.
  This uses a kernel to test for containment on an array of points.
  The query uses OpenMP threading, when available.
- Inlet: Added support for user-defined conversions from Inlet tables to user-defined
  types, and support for arrays of user-defined types
- Added compiler define `NOMINMAX` to `axom/config.hpp.in` to avoid problems with
  the Windows `min` and `max` macros.
- Added `cpp14` variant to Spack package to allow `Inlet::LuaReader` to be used easier.
- Inlet: Added support for string-keyed associative arrays (dictionaries)
- Inlet: Added support for defining and retrieving functions from the input file
- Inlet: Added support for YAML and JSON input files
- Inlet: Added support for mixed-key (integer and string) associative arrays
- Inlet: Added support for deeply nested containers of structs
- Inlet: Added support for `void` and strings in Lua-defined functions
- Inlet: Added `get<std::vector<T>>` for retrieving arrays without index information
- Inlet: Added a new `Writer` for generating JSON schemas which can be used by text editors
  for autocompletion
<<<<<<< HEAD
- Inlet: Added a method to `inlet::Inlet` that retrieves the set of unexpected names
  in the input file
=======
- Inlet: SphinxWriter will now document the signature of function callbacks added to a schema
>>>>>>> 2de3ce8c

### Changed
- The Sidre Datastore no longer rewires Conduit's error handlers to SLIC by default. 
  You can explicitly rewire using the static
  `DataStore::setConduitSLICMessageHandlers()` method.
- Inlet: Fixed `SchemaCreator` to an abstract class and added missing functions
- Inlet: Added ability to access the `Reader` class from `Inlet` and Sol Lua state
  from the `LuaReader` class
- Inlet: Switched accessor interface to match that of the STL with operator[] and
  T get<T>()
- Inlet: `std::shared_ptr<T>` has been replaced with `T&` in non-owning contexts
  and `std::unique_ptr<T>` in owning contexts - specifically, within Inlet's internal
  tree structure
- Unified core and SPIO unit tests into fewer executables to limit size of build directory
- Renamed `axom::slic::UnitTestLogger` to `axom::slic:SimpleLogger` because it's used in
  more than just unit tests.
- Inlet: Input file functions can now be of arbitrary signature subject to type and arity
  restrictions
- Updated TPL `conduit` to version 0.6.0 released Nov 2, 2020.
- Updated built-in TPL `sparsehash` to version 2.0.4 released Aug 11, 2020.
- Inlet: Exposed primal::Vector in Lua for use in input-file-defined functions
- The `MFEMSidreDataCollection` will now reconstruct fields and the mesh when a
  datastore is `Load` ed in
- Inlet: Exposed primal::Vector in Lua for use in input-file-defined functions
- Inlet: Cleaned up `Table` interface to eliminate ambiguity and duplicated functionality
- Inlet: Renamed `DocWriter` to `Writer` and refactored its interface
- Inlet: Renamed `Table` to `Container`
- Inlet collections of mixed or incorrect type will now fail verification, even if they're
  not marked as required
- Required collections no longer fail Inlet verification if they are empty in the input file
- Inlet: `operator bool` for `Field` and `Container` has been replaced with more precise `isUserProvided`
  and `exists`, which also returns `true` if a default value was specified.
- Updated built-in TPL `fmt` to master branch snapshot, March 26, 2021.
- Inlet: SphinxWriter will now print only one element schema per container instead of
  printing the same schema for each element in the container

### Fixed
- Updated to new BLT version that does not fail when ClangFormat returns an empty
  version string.  BLT/Axom now issues a warning and disables the `style` build
  target if version is unknown or wrong.
- Inlet: Apply lambda verifiers on generic containers to individual elements
  for consistency
- Inlet: Fixed a bug relating to nested table lookups of primitive arrays and functions
- Fixed a bug relating to deeply nested callback functions in Inlet
- Inlet: Always ignore primitive array elements that do not match the requested type
- Inlet: Empty structs/collections of structs with required sub-elements no longer fail
  verification


## [Version 0.4.0] - Release date 2020-09-22

### Added
- Exposed the tolerance parameter `EPS` that is used to determine intersections between
  triangles in `primal:intersect()` as an optional final parameter.
- Added BVH spatial index option to the `mesh_tester` utility for calculating
  triangle-triangle intersection.
- Added `axom::execution_space< ExecSpace >::onDevice()` to check if execution
  space is on device.
- Added Axom macro `AXOM_SUPPRESS_HD_WARN` to silence host device compiler
  warnings.
- Added option to quest's `SignedDistance` class and C API to toggle whether
  the distance query computes the sign.
- Added a `batched` option to quest's signed distance query example application.
  This computes all distance queries on an array of points using a single call to `computeDistance`.
  The query uses OpenMP threading, when available.
- Added new component, Inlet, to assist in retrieving and storing data from
  an input deck.
- Added the ability to specify an [Umpire] allocator ID to use with the
  BVH. This allows the application to use a device allocator for the BVH and 
  avoid use of Unified Memory (UM) on the GPU, which can hinder perfomrmance, 
  or use a pool allocator to mitigate the latencies associated with allocation/deallocation.
  The allocator ID is specified as an optional argument to the BVH constructor.
- Added new CMake option, `AXOM_ENABLE_ANNOTATIONS`, to enable/disable code 
  annotations in Axom. Default is OFF.
- Added Axom annotation macros. The macros can be used to annotate functions,
  using the `AXOM_PERF_MARK_FUNCTION` macro, or at a more fine grain level,
  different sections of code can be annotated by wrapping them within an
  `AXOM_PERF_MARK_SECTION` block. As a first cut, this works with NVTX tools.
  However, the hooks are in place to add support for Caliper in the future. 
- Added a simple interface to NVTX that allows an application to set the color
  and category for NVTX ranges corresponding to annotated code in Axom. The
  application can now call `axom::nvtx:set_color()` and 
  `axom::nvtx::set_category()` to set the corresponding parameters respectively. 
  This facilitates in the performance evaluation by allowing developers to easily 
  filter out calls by category or visually by setting a different color to use
  in GUI tools, such as, NVVP and NSight.
- Added a portable floating_point_limits traits class, to return min(), max(), lowest() 
  and epsilon() of a `float` or `double` type. The functionality is equivalent to that provided by 
  std::numeric_limits, but, the code is host/device decorated accordingly such that it
  can also be called on the device.
- Added initial support for ray queries using the BVH. The caller may now supply a set of rays to 
  a BVH and the BVH will return a set of candidate BVH bins that intersect each ray.
- Added initial support for bounding box queries using the BVH. The caller may
  now supply a set of bounding boxes to a BVH and the BVH will return a set of 
  candidate BVH bins that intersect each bounding box.
- Added an `axom-config.cmake` file to axom's installation to streamline incorporating axom
  into user applications. See `<axom-install>/examples/axom` for example usages.
- Added [Sol] as a built-in TPL for fast and simple `C++` and `Lua` binding.
  Sol is automatically enabled when `LUA_DIR` is found. 
  The version of Sol used in this release is `v2.20.6`, which requires `C++14`.

### Removed
- Removed the `AXOM_ENABLE_CUB` option, since `CUB` is no lonher used directly in
  Axom code. Instead, we use `RAJA::stable_sort` with RAJA-v0.12.1 and fallback
  to `std::stable_sort` with older versions of RAJA and when the code is built
  without RAJA.

### Deprecated

### Changed
- Updated Axom to support RAJA-v0.12.1 and Umpire-v4.01, but the code remains
  backwards compatible with previous versions of RAJA and Umpire.
- Transitioned Axom's code formatting tool from `Uncrustify` to [clang-format].
  Axom's clang-format rules depend on clang 10.
- Modified the command line interface for `mesh_tester` utility. Interface
  now uses a *-m, --method* option to select the spatial index, and *-p, policy*
  option now accepts a string or integer value.
- Renamed the `AXOM_USE_MPI3`option to `AXOM_ENABLE_MPI3` for consistency.
- Modified the API for the BVH to accomodate different query types. The queries are now
  more explicitly called `BVH::findPoints()` and `BVH::findRays()`.
- Modified the API of Axom's memory management routines to not leak usage of Umpire. Instead of 
  passing an `umpire::Allocator` object to specify an allocator, we now use the corresponding
  integer ID associated with the allocator.
- All names in the C API now preserve the case of the C++ function.
  ex. `SIDRE_datastore_new` is now `SIDRE_DataStore_new`.
- Fortran API in slic module. `axom::slic::message` Level enums are changed
  from  *enum-name_enumerator* to *namespace_enumerator*.
  ex. `level_error` is now `message_error`.
- Fortran derived-type constructors are now generic functions named afer the derived type.
  `datastore_new` is now `SidreDataStore`
  `iomanager_new` is now `IOManager`

### Fixed
- Fixed a bug in `primal::intersect(Segment, BoundingBox)` and added regression tests.
- Spin's octrees can now be used with 64-bit indexes. This allows octrees 
  with up to 64 levels of resolution when using a 64-bit index type.
- Resolved issue with `AXOM_USE_64BIT_INDEXTYPE` configurations. Axom can once again
  be configured with 64-bit index types.
- Fixed a triangle-triangle intersection case in primal that produced inconsistent results
  depending on the order of the triangle's vertices.
- Fixed issue in the parallel construction of the BVH on GPUs, due to incoherent
  L1 cache that could result in some data corruption in the BVH. The code now
  calls ``__threadfence_system()`` after the parent is computed and stored back
  to global memory to ensure that the *write*  is visible to all threads. 
- Fixed issue in Mint that would cause the clang@9.0.0 compiler to segfault. The
  `mint_cell_types.cpp` test was causing a segfault in the compiler. The main
  issue triggering this compiler bug was the use of `constexpr` when defining the
  static `cell_info` array of structs. The code has been modified to use `const`
  instead.
- Fixed issue in Quest's Signed Distance query that would prevent consecutive
  calls to Quest when MPI-3 shared memory is enabled due to not properly 
  nullifying internal pointers when finalize is called.
- Fixed issue where the BVH would dispatch to the CPU sort() routine when the
  specified execution policy was CUDA_EXEC async. Now, when the execution policy
  is CUDA_EXEC the code would correctly dispatch to the GPU sort, using CUB
  (when CUB is enabled), regardless of whether it's synchronous or asynchronous.
- Fixed issue with missing the bvh_traverse.hpp from the install prefix, which was preventing
  applications from using the BVH when pointing to an Axom install prefix.
- Fixed usage of cuda kernel policies in Mint. Raja v0.11.0 changed the way max threads
  launch bounds is calculated. Consequently, a large number of threads was being launched
  leading to max registry count violation when linking. We are now using fixed kernel size
  of 256 threads (16x16 in 2D and 8x8x4 in 3D).
- Third-party libraries can now build on the Windows platform through uberenv using vcpkg
  ("zero-to-axom support on Windows")

### Known Bugs
- Encountered a compiler bug on IBM LC platforms when using the IBM XL C/C++
  compiler. The issue is manifested in the `generate_aabbs_and_centroids` method
  in the `spin_bvh.cpp` unit test. It seems that the compiler does not handle
  the lambda capture of the arrays correctly which leads to a segfault. A
  workaround for the IBM XL compiler is provided.
- There is a known bug in MVAPICH that prevents consecutive creation/deletion
  of MPI windows. This was encountered on LC platforms when enabling shared
  memory in the Signed Distance Query. See the corresponding 
  [Github Issue](https://github.com/LLNL/axom/issues/257) for details.

## [Version 0.3.3] - Release date 2020-01-31

### Added
- Define different execution spaces. This refines and consolidates
  the execution policy concepts from mint and spin, which are now defined in
  Axom core, such that they can be used by other components.
- Added a generic axom::for_all(), which can be used to write simple parallel
  loops.
- Added [CLI11](https://github.com/CLIUtils/CLI11) command line parser as a built-in third party library.

### Removed
  
### Deprecated

### Changed
- Updated Conduit to v0.5.1
- Updated RAJA to v0.11.0
- Updated Umpire to v2.1.0, which, natively handles zero byte re-allocations consistently. Workaround
  for older releases of Umpire is in place for backwards compatibility. 
- Updated BLT to develop (f0ab9a4) as of Jan 15, 2020
- Set CUDA_SEPARABLE_COMPILATION globally instead of just in a few components.
- Reduced verbosity of quest's InOutOctree in cases where query point lies on surface.
- Changed semantics of ``axom::reallocate(_, 0)`` to always return a valid pointer.
  This matches the semantics of Umpire's ``reallocate(_, 0)``.
  Note: Umpire's PR-292 fixed a bug in its handling of this case and Axom
  includes a workaround to get the new behavior until we upgrade to Umpire v2.0+.

### Fixed
- Fixed a bug in ``convert_sidre_protocol`` example. Data truncation functionality now
  works properly when multiple Views point to the same data.

### Known Bugs


## [Version 0.3.2] - Release date 2019-09-22

### Added
- Added support in Mint for reading and writing an unstructured mesh in the [SU2 Mesh file format].
  This includes support for both single and mixed cell type topology unstructured mesh types.
- Added a new option to enable/disable use of CUB, AXOM_USE_CUB, which is disabled by default. This
  allows to disable CUB to circumvent issues encountered with the device linker.
- Added a BezierCurve primitive type to primal. A new ``intersect`` operator was also added to
  compute the intersection points between a pair of Bezier curves of arbitrary order.

### Removed

### Deprecated

### Changed
- Updated Raja TPL to v0.9.0
- Updated Umpire TPL to v1.0.0
- AXOM_USE_OPENMP is now being set at configure time accordingly instead of
  auto-detected based on whether `_OPENMP` is passed by the compiler. This
  fixes issues where a host code would compile Axom w/out OpenMP, but, use
  Axom in parts of the code where OpenMP is enabled.

### Fixed
- Fixed usage of Umpire's MemoryResourceType enum in Axom. Axom was assuming that
  there was a one-to-one correspondance of the entries in the MemoryResourceType enum
  and the IDs of the predefined allocators. However, this assumption generally does
  not hold. This version corrects this by explicitly querying the ID of the predefined
  allocator for a particular resource and using that subsequently in the code.

### Known Bugs

## [Version 0.3.1] - Release date 2019-07-22

### Added
- Added a new implementation of the Bounding Volume Hierarchy(BVH) spatial
  acceleration data-structure to spin. The new BVH implementation relies on RAJA
  and allows for constructing and using the BVH sequentially or in parallel on
  the CPU or in parallel on the GPU. The new implementation is available only
  when Axom is compiled with RAJA and Umpire support.
- Added Umpire and RAJA to the spack build.
- Centralized Axom's memory management functions in a separate header and extended them
  to use Umpire when enabled.
- Added the ability to point Axom to an UMPIRE build by specifying UMPIRE_DIR either in
  a host-config or at the command line. Axom components can link to Umpire, by specifying
  "umpire" as a dependency. A simple umpire smoke test is also added for regression testing.
- Added for_all_faces to the mint execution model.
- Added support for face connectivity in the mint UnstructuredMesh class.
- Added support for face data and face connectivity in the mint StructuredMesh classes.
- Added Python module for Quest signed distance interface.
  See the file src/axom/quest/interface/python/README.md for more information.
- Added capability in sidre IOManager to read files while running on a number
  of MPI ranks greater than the number of ranks that were used to create
  the files.
- Users can now set the vertex welding threshold parameter in Quest's In/Out query.
  This was previously not exposed to the user. The default value is 1E-9.
- Unify all Axom component libraries into one library named axom.
- The routine that checks if a surface mesh is watertight now marks boundary
  cells. A cell-centered field, named "boundary", is used to mark  boundary cells
  with a value  of  "1" and "0" otherwise. This facilitates in visually inspecting the
  surface mesh and identify the problematic regions for the In/Out and SignedDistance
  queries.

### Removed
- Moved mint::Array to axom::Array with sidre storage in sidre::Array;
  also moved mint::IndexType to axom::IndexType.
- Replaced sidre::SidreLength with sidre::IndexType.
- Replaced usage of std::size_t in sidre with sidre::IndexType.
- Added AXOM_ENABLE_EXPORTS which enables CMAKE_ENABLE_EXPORTS to allow demangled
  axom function names in stack traces. This option is ON by default in debug builds.

### Deprecated

### Changed
- Updated conduit TPL to v0.4.0
- Updated mfem TPL to v4.0
- Slam's Set and Relation classes are now parameterized by a PositionType and ElementType.
  Its Map classes are now parametrized by a SetType.
- Updated the fmt tpl.
- Replaced old quest C-style interface with a new quest inout API.
  Functions related to the inout point containment query are prefixed with "inout_".
  The new API has an option to set the verbosity of the inout initialization and query.
- Changed sidre::IndexType to be a 64bit signed integer.
- Changed slic::stack_trace to slic::internal::stack_trace which now attempts to
  output a demangled stack trace.

### Fixed
- Axom can once again be configured with `AXOM_ENABLE_EXAMPLES=ON` and `AXOM_ENABLE_TESTS=OFF`.
- Quest's vertex welding now works with small welding threshold values (e.g. 1E-20).
  Welding was previously broken when this value was smaller than 1E-8.
  This fix also resolved an issue with small grid spacing values in primal's RectangularLattice.

### Known Bugs


## [Version 0.3.0] - Release date 2018-08-02

### Added
- Added initial implementation of a RAJA-based mesh-aware execution model in Mint.
  The execution model provides a functional interface for generic traversals and
  various mesh traversals, e.g., looping over all the nodes or cells of the mesh.
- Added AXOM macros for lambda expressions and host/device decorators
- Added the ability to point Axom to a RAJA build by specifying `RAJA_DIR` at
  a host config or at the config-build.py. Axom components can now link RAJA
  by specifying "raja" as a dependency. A simple RAJA smoke test is also added
  for regression testing.
- Added `isStructured()` and `isUnstructured()` convenience methods to the mint::Mesh object.
- Added support for using MPI-3 on-node shared memory data-structures to store
  the input surface mesh in quest. Instead of each rank duplicating the mesh
  data (e.g. node coordinates and cell connectivity), ranks within the same
  compute node can now share and utilize the same mesh data buffer. This reduces
  the memory overhead associated with duplicating the mesh at each rank which can
  be a limiting factor when reading large meshes. This feature is currently only
  exposed in Quest's signed distance query and requires Axom to be compiled with
  MPI-3 support (i.e., setting `AXOM_USE_MPI3=ON`)
- Added the ability to call resize() on a Mint UnstructuredMesh. This functionality
  was not previously exposed in the UnstructuredMesh API.
- Added support for non-closed surface mesh input to the signed distance query.
- Added new interface for the signed distance query along with corresponding tests
  and examples.
- Updated to [fmt version 5.1.0](https://github.com/fmtlib/fmt/releases/tag/5.1.0)
- Added AXOM_ENABLE_TESTS which is a CMake dependent option of ENABLE_TESTS
- Added AXOM_ENABLE_DOCS which is a CMake dependent option of ENABLE_DOCS
- Added AXOM_ENABLE_EXAMPLES which is a CMake dependent option of ENABLE_EXAMPLES
- Added jacobi_eigensolve() method for computing the eigenvalues and eigenvectors
  of real, symmetric matrices.
- Added matrix_norm() operator for computing matrix norms. The implementations
  supports the p1-norm, infinity-norm and frobenious matrix norm.
- Added eigen_sort() routine for sorting the supplied eigenvalues and corresponding
  eigenvectors in ascending order.
- Initial integration of Mint and Sidre. Mint can now operate on meshes
  stored in Sidre and conform to the [computational mesh blueprint conventions](http://llnl-conduit.readthedocs.io/en/latest/blueprint.html).
- Added a sphere-sphere intersection test to Primal.
- Added a utility function to Quest to *weld* vertices in a triangle mesh that
  are within a given tolerance. After welding, all triangles incident in a
  vertex have the same index for that vertex. This function has been integrated
  into the ``mesh_tester`` utility.
- Added a bounded All-Nearest-Neighbor query to Quest. This query takes a list
  of point locations and associated regions, and for each point reports the
  nearest point in a different region that is no farther than a max search
  radius.
- Axom now exports [sparsehash version 2.0.3](https://github.com/sparsehash/sparsehash). Previously, it was only used internally.
- Added a BitSet class to Slam.
- Added a Tetrahedron primitive to Primal.
- Added an in_sphere operator to Primal, which is a predicate that
  is used extensively for Delaunay triangulations.

### Removed
- Axom no longer depends on the Boost library.
- Removed ENABLE_PYTHON CMake option. Python was only used by Shroud so restricted Python
  checks to when Shroud generation is enabled
- Removed Lua as a dependency of Axom.
- Removed signed distance query functions from the quest.hpp interface. The
  signed distance query is supported in its own exclusive interface.
- Removed AXOM_NULLPTR. Use nullptr instead.

### Deprecated
-

### Changed
- Simplified the external constructors for the Mint UnstructuredMesh. Specifically,
  the caller is no longer required to: (a) specify the dimension, which can be computed
  internaly based on other input arguments, and (b) specify explicitly the capacity for
  the node coordinate and connectivity arrays. In the more common case, the capacity is
  equivalent to the associated size when constructing a mesh by supplied external buffers.
- Restructured source directory.  #includes will now mirror file structure.  For
  example, '#include "sidre/Group.hpp"' is now '#include "axom/sidre/core/Group.hpp"'.
- The root CMake file for Axom is now located in ``<axom>/src``'s root directory,
  rather than in ``<axom>``
- Prefixed all Axom CMake options with AXOM_ to avoid conflicts
- ENABLE_SPARSEHASE -> AXOM_ENABLE_SPARSEHASH
- ENABLE_ALL_COMPONENTS -> AXOM_ENABLE_COMPONENTS
- ENABLE_<component name> -> AXOM_ENABLE_<component name>
- MINT_USE_64BIT_INDEXTYPE -> AXOM_MINT_USE_64BIT_INDEXTYPE
- MINT_USE_SIDRE -> AXOM_MINT_USE_SIDRE
- CMake minimum is now 3.8 for non-CUDA builds and 3.9 for CUDA builds
- Axom now requires a C++11 compiler.
- Refactored Axom's Matrix/Vector operators and consolidated them in one file.
- Removed overloaded arithmetic operators from the Matrix class to avoid
  potential negative performance impacts. Applications should use the new
``matvecops`` methods for such operations.
- Quest STL reader now returns a status code, indicating whether reading
  the STL file was successful. Also, the reader now leverages the improved
  Mint API to reserve storage for mesh and avoid re-allocations when reading
  the STL mesh data into the Mint mesh.
- Refactored and cleaned up Primal's Sphere class.
- Refactored Mint and removed all STL usage in preparation for GPUs.

### Fixed
- Fixed minor memory leak in quest fortran example
- Bugfix for "multiply-defined" linker error in slam::Bitset and quest::PointInCellTraits

### Known Bugs
-


## [Version 0.2.9] - Release date 2018-03-08

### Added
- Updated to [conduit version 0.3.1](https://github.com/LLNL/conduit/tree/v0.3.1)
- Updated to [shroud version 0.8.8](https://github.com/LLNL/shroud/tree/v0.8.0)
- Improved platform support for LLNL's ``blue_os`` and ``bg/q`` systems.
  Axom now builds with Fortran enabled using the xlc and clang compilers.
- Improved support for Axom on Windows, including new host-configs for
  Microsoft's Visual Studio compiler and for the intel compiler on Windows.
  All Axom components can now be built on Windows, but we do not yet support
  hdf5 or Fortran on Windows.
- Added geometric Plane primitive to Primal. The Plane defines an oriented
  plane in 2D and 3D and provides support for operations such as projection of
  a point to a plane, signed distance and orientation.
- Added ability to configure Axom (in particular Sidre and Spio) without hdf5.
- Improved testing of [Scalable Checkpoint Restart (SCR)] library in Sidre.
- Added a Point-In-Cell query to Quest. The Point In Cell query finds the cell
  in a computational mesh that contains an arbitrary point in space.
  If such a cell exists, it also finds the isoparametric coordinates of the
  point with respect to the cell. The query supports higher order
  [mfem](http://mfem.org) meshes.
- Added cross-product and linspace operators to the vector utilities in
``numerics``

### Removed
-

### Deprecated
-

### Changed
- The root cmake file for Axom is now located in ``<axom>``'s root directory,
  rather than in ``<axom>/src``
- ``primal`` is no longer a header-only library.
- Modified ``quest`` API to allow using a ``mint`` mesh that is already
  resident in memory.

### Fixed
- Fixed a divide-by-zero problem in ``primal::intersect()``
- Fixed the calculation of the Jacobian in ``mint::FiniteElement`` to support
  elements that are in higher-dimensional ambient space, e.g., surface elements,
  a Triangle or Quad in 3D.

### Known Bugs
-

[Unreleased]:    https://github.com/LLNL/axom/compare/v0.4.0...develop
[Version 0.4.0]: https://github.com/LLNL/axom/compare/v0.3.3...v0.4.0
[Version 0.3.3]: https://github.com/LLNL/axom/compare/v0.3.2...v0.3.3
[Version 0.3.2]: https://github.com/LLNL/axom/compare/v0.3.1...v0.3.2
[Version 0.3.1]: https://github.com/LLNL/axom/compare/v0.3.0...v0.3.1
[Version 0.3.0]: https://github.com/LLNL/axom/compare/v0.2.9...v0.3.0
[Version 0.2.9]: https://github.com/LLNL/axom/compare/v0.2.8...v0.2.9

[Scalable Checkpoint Restart (SCR)]: https://computation.llnl.gov/projects/scalable-checkpoint-restart-for-mpi
[SU2 Mesh file format]: https://su2code.github.io/docs/Mesh-File/
[Umpire]: https://github.com/LLNL/Umpire
[clang-format]: https://releases.llvm.org/10.0.0/tools/clang/docs/ClangFormatStyleOptions.html
[Sol]: https://github.com/ThePhD/sol2<|MERGE_RESOLUTION|>--- conflicted
+++ resolved
@@ -41,12 +41,9 @@
 - Inlet: Added `get<std::vector<T>>` for retrieving arrays without index information
 - Inlet: Added a new `Writer` for generating JSON schemas which can be used by text editors
   for autocompletion
-<<<<<<< HEAD
+- Inlet: SphinxWriter will now document the signature of function callbacks added to a schema
 - Inlet: Added a method to `inlet::Inlet` that retrieves the set of unexpected names
   in the input file
-=======
-- Inlet: SphinxWriter will now document the signature of function callbacks added to a schema
->>>>>>> 2de3ce8c
 
 ### Changed
 - The Sidre Datastore no longer rewires Conduit's error handlers to SLIC by default. 
