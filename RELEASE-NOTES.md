--- conflicted
+++ resolved
@@ -50,18 +50,15 @@
   was not the appropriate name. This macro elides warnings about unused variables
 - Inlet's `isUserProvided` can now be used to query the status of subobjects of a `Container` via a name parameter
 - Upgrades our `vcpkg` usage for automated Windows builds of our TPLs to its [2021.05.12 release](https://github.com/microsoft/vcpkg/releases/tag/2021.05.12)
-<<<<<<< HEAD
+- Upgrades built-in `cli11` library to its [v1.9.1 release](https://github.com/CLIUtils/CLI11/releases/tag/v1.9.1)
+- Quest's `inout` C API has two new functions: `inout_set_dimension()` and `inout_set_segments_per_knot_span()`.
+  The latter is only applicable for 2D queries on `c2c` contours
 - Spin: Refactored `BVH` public API based on user suggestions
   `BVH` constructor only handles setting up default values, while the actual building of the BVH is
   now done in a `BVH::initialize(primal::BoundingBox*, int)` method.
   Alternate Umpire allocator IDs are supplied via `BVH::setAllocatorID(int)`.
   Other `BVH` methods have been modified to accept or return Primal primitives.
 - Spin: Removed hard dependency on RAJA and Umpire from `BVH`.
-=======
-- Upgrades built-in `cli11` library to its [v1.9.1 release](https://github.com/CLIUtils/CLI11/releases/tag/v1.9.1)
-- Quest's `inout` C API has two new functions: `inout_set_dimension()` and `inout_set_segments_per_knot_span()`.
-  The latter is only applicable for 2D queries on `c2c` contours
->>>>>>> 3825e185
 
 ### Fixed
 - Fixed Primal's `intersect(Ray, Segment)` calculation for Segments that do not have unit length
