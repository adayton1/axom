
[comment]: # (#################################################################)
[comment]: # (Copyright 2017-2021, Lawrence Livermore National Security, LLC)
[comment]: # (and Axom Project Developers. See the top-level LICENSE file)
[comment]: # (for details.)
[comment]: #
[comment]: # (# SPDX-License-Identifier: BSD-3-Clause)
[comment]: # (#################################################################)


# Axom Software Release Notes

Notes describing significant changes in each Axom release are documented
in this file.

The format of this file is based on [Keep a Changelog](http://keepachangelog.com/en/1.0.0/).

The Axom project release numbers follow [Semantic Versioning](http://semver.org/spec/v2.0.0.html).

## [Unreleased] - Release date yyyy-mm-dd

###  Added
- Adds a `view()` method to `axom::Array` class to simplify creation of a corresponding `axom::ArrayView`
- Adds GPU/OpenMP support to `spin::ImplicitGrid`.
  The following functions run with the user-specified execution space (specified as a template argument
  on `ImplicitGrid`):
  - `ImplicitGrid::insert(nelems, bboxes)`: insert a batch of bounding boxes into the implicit grid
  - `ImplicitGrid::getCandidatesAsArray(nquery, queryObjs, ...)`: query the implicit grid for a batch of
    query objects, and generate a CSR-format array for the candidates.
  In addition, `ImplicitGrid::getQueryObject()` returns an object that may be used within a GPU kernel
  to query the implicit grid.
- Added initial implementation of GPU/OpenMP-accelerated point-in-cell queries
- Added an alternative surface mesh tester function to Quest, based on `ImplicitGrid`
- Add `const` versions of `begin()` and `end()` for `Array` and `ArrayView`

###  Changed
- Moved bit-twiddling functions to core component
- `axom::Array` now default-initializes its data by default. To leave data uninitialized, pass 
  an `axom::ArrayOptions::Uninitialized` as the first constructor argument
- `axom::ArrayView<const T>` can now be created from a `const Array<T>`
<<<<<<< HEAD
- Instead of saving the entire `DataStore`, `MFEMSidreDataCollection` will now save only
  its domain and global groups
=======
- Added new `ExecSpace` template parameter to `spin::ImplicitGrid`.
  `ExecSpace` is now the second template parameter (out of three) and defaults to `axom::SEQ_EXEC`.
>>>>>>> 11502525

###  Fixed
- Fixed a bug relating to swap and assignment operations for multidimensional `axom::Array`s
- Fixed over-eager caching of restored `mfem::FiniteElementSpaces` in `sidre::MFEMSidreDataCollection`

## [Version 0.6.1] - Release date 2021-11-17

###  Added
- Added a config variable, `AXOM_DEBUG_DEFINE` to control whether the `AXOM_DEBUG` compiler define is enabled.
  By `DEFAULT`, it is enabled for `Debug` and `RelWithDebInfo` configurations, but this can be overriden
  by setting `AXOM_DEBUG_DEFINE` to `ON` or `OFF`.
- `axom::Array` is now GPU-compatible, in particular via a memory space template parameter and via
  extensions to `axom::ArrayView` that allow for copying into kernels and transfers between memory spaces.
- Adds some utility arithmetic operators for adding and subracting `primal::Point`s and `primal::Vector`s

###  Changed
- Renamed `AXOM_NOT_USED` macro to `AXOM_UNUSED_PARAM` for better consistency with other Axom macros
- Added `explicit` to `axom::Inlet::InletVector` constructors and added a constructor that accepts a `double*`
- `AXOM_ENABLE_MFEM_SIDRE_DATACOLLECTION` configuration option is now `ON` by default (rather than `OFF`).
  This option should be disabled if `mfem` was configured with `MFEM_USE_SIDRE`.

###  Fixed
- The `AXOM_DEBUG` compiler define is now properly exported via the `axom` CMake target when it is enabled
- Added tolerance parameter `EPS` to `primal::closest_point()` operator. This effectively snaps
  closest points to the triangle boundaries vertices and edges when they are within `EPS`,
  improving consistency when, e.g., querying multiple triangles from the same mesh.
- Fixed regression in `SignedDistance` queries for query points closest to edges or vertices
  of the input triangle mesh


## [Version 0.6.0] - Release date 2021-11-04

### Added
- Added new CMake option to allow users to turn off Axom created tools: `AXOM_ENABLE_TOOLS`
- Inlet can now log verification errors to a user-processable list instead of using Slic
- Sidre parallel I/O: Added new mapping arrays to the automatically-generated Blueprint
  index to support new schema for multi-domain parallel meshes.
- Added support for optional third-party `c2c` ("contours to codes") library for parsing 2D spline data.
  `c2c` is currently only available for Axom configurations on LLNL platforms.
- Primal's `intersect(Ray, Segment)` can now return the parametric coordinates of the intersection
  along both the ray and the segment (when the intersection exists)
- Primal's `intersect(Segment, BoundingBox)` can now return the parametric coordinates bounding the
  portion of the segment contained within the BoundingBox (when the intersection exists)
- Generalizes Quest's `InOutOctree` class to work with 2D line segment meshes. Previously,
  it only worked with 3D triangle meshes
- Added support for reading `c2c` ".contour" files in Quest. Contours that enclose a 2D region can be linearized 
  into line segment meshes and loaded into Quest's `InOutOctree` for in/out queries.
- Updated the Quest `inout` C API to support 2D queries using the `c2c` library, when Axom is configured with `c2c`
- Updated the C++ Quest "containment" example to support 2D in/out queries 
  (in addition to the already supported 3D queries)
- Added `axom::Array` modeled after `std::vector`. Previous `axom::Array` renamed to `axom::MCArray`. Future changes to both arrays are expected.
- Added a `data_collection_util` tool to generate Mesh Blueprint compliant high order distributed meshes from
  an mfem mesh or over a Cartesian domain
- Added utility functions `axom::utilities::getHostName()` and `axom::utilities::getUserName()`.
- Added new `axom::primal::ZipIterable<T>` type to convert structure-of-arrays data to a given
  Primal geometric primitive.
- Quest: Added a `computeDistances()` function to `SignedDistance` class for batched
  signed-distance queries.
- Spin: Added a `getTraverser()` function to `BVH`, enabling the customized traversal of a
  BVH from within a device kernel.
- Primal: Adds an `Octahedron` primitive
- Primal: Adds a `Polyhedron` primitive for representing convex polyhedra bounded by planar polygons in 3D
- Primal: Adds a `clip()` operator for computing the intersection of a `Tetrahedron` and an `Octahedron` as a `Polyhedron`
- Klee: Adds a new component, `klee`, for specifying non-conformal shape overlays for materials onto simulation meshes.
  This component defines a schema for defining, transforming and overlaying 2D and 3D shapes
  and validates klee input files. See the [klee documentation](https://axom.readthedocs.io/en/latest/axom/klee/docs/sphinx) for more information.
- Quest: Adds a new query for sampling-based "shaping" onto low- or high-order computational meshes
- Quest: Adds a new query for intersection-based "shaping" of revolved contours onto 3D hexahedral meshes.
  This capability uses a RAJA policy operate on various execution spaces (host, openmp, device).
- Quest: Adds a "shaping" example for embedding a klee specification onto an MFEM mesh
- Added Sidre function `View::clear()`.
- Core now provides an `axom::ArrayView` that provides view/indexing semantics over a raw pointer.
  This replaces the external buffer logic previously provided by `axom::Array`.

### Changed
- `MFEMSidreDataCollection` now reuses FESpace/QSpace objects with the same basis
- Harden configuration options for BLT tools (style, code quality, etc.) against accidentally being enabled for users.  Developers will
  always give a full path (e.g. `CLANGFORMAT_EXECUTABLE`)
- Inlet: `Writer`s are passed directly to `Inlet::write` instead of being registered
- `Inlet` objects can now be constructed without a user-provided `sidre::DataStore`
- Conduit version changed to v. 0.7.2
- Renames `AXOM_DEBUG_VAR` macro to `AXOM_UNUSED_VAR` since there were many cases where the latter
  was not the appropriate name. This macro elides warnings about unused variables
- Inlet's `isUserProvided` can now be used to query the status of subobjects of a `Container` via a name parameter
- Upgrades our `vcpkg` usage for automated Windows builds of our TPLs to its [2021.05.12 release](https://github.com/microsoft/vcpkg/releases/tag/2021.05.12)
- Upgrades built-in `cli11` library to its [v1.9.1 release](https://github.com/CLIUtils/CLI11/releases/tag/v1.9.1)
- Quest's `inout` C API has two new functions: `inout_set_dimension()` and `inout_set_segments_per_knot_span()`.
  The latter is only applicable for 2D queries on `c2c` contours
- Spin: Refactored `BVH` public API based on user suggestions
  `BVH` constructor only handles setting up default values, while the actual building of the BVH is
  now done in a `BVH::initialize(primal::BoundingBox*, int)` method.
  Alternate Umpire allocator IDs are supplied via `BVH::setAllocatorID(int)`.
  Other `BVH` methods have been modified to accept or return Primal primitives.
- Spin: Removed hard dependency on RAJA and Umpire from `BVH`.
- Moved `slam::IteratorBase` to `axom::IteratorBase`.
- `sidre::Array` now derives from `axom::MCArray`.
- `axom::Array` is now multidimensional; it intends to behave like `std::vector` in the 1D case
  and `numpy.ndarray` in the multidimensional case
- Quest: `SignedDistance` has been modified to use `spin::BVH` instead of `BVHTree`. This
  enables signed-distance queries to run on the GPU, as specified via a new template
  parameter.
- Spin: Removed `BVHTree` class in favor of `BVH`.
- Quest's `signed_distance` C API: Removed functions related to old `BVHTree` class 
  and added functions related to `BVH` class
    * Removed: `void signed_distance_set_max_levels( int maxLevels )`
    * Removed: `void signed_distance_set_max_occupancy( int maxOccupancy )`
    * Added: `void signed_distance_set_allocator( int allocatorID )`
    * Added: `void signed_distance_set_execution_space( SignedDistExec execSpace )`
- All built-in third-party libraries (`fmt`, `cli11`, `sol`, and `sparsehash`) have been guarded to allow downstream users to
  have their own versions. This includes moving their headers under `include/axom` instead of `include/` and 
  moving their C++ namespace under `axom` (eg. `fmt` to `axom::fmt`).  If you don't use our built-n TPLs this has no
  affect on you, but if you do these are some the changes you will need to make:

    | Library    | Namespace changes                 | Header include changes                                          |
    | -----------| --------------------------------- | ----------------------------------------------------------------|
    | fmt        | `fmt::` &rarr; `axom::fmt::`      | `#include "fmt/fmt.hpp"` &rarr; `#include "axom/fmt.hpp"`       |
    | sol        | `sol::` &rarr; `axom::sol::`      | `#include "sol/sol.hpp"` &rarr; `#include "axom/sol.hpp"`       |
    | sparsehash | `google::` &rarr; `axom::google::`| `#include "sparsehash` &rarr; `#include "axom/sparsehash`       |
    | cli11      | `CLI::` &rarr; `axom::CLI::`      | `#include "CLI11/CLI11.hpp"` &rarr; `#include "axom/CLI11.hpp"` |
    
- Moved `axom::MCArray` and the `sidre::Array` it was based on into `mint`
  as `axom::deprecated::MCArray` and `sidre::deprecated::MCArray`, respectively.
  `sidre::Array` is now based on `axom::Array`.
- `utilities::string::split` now returns a vector instead of using an out-parameter,
  Inlet's string utilities were moved to Core, and `splitLastNTokens` was renamed to `rsplitN`
- `axom::Array`-related classes have been moved into individual files.
- RAJA dependency updated to 0.14.0
- Umpire dependency updated to 0.6.0. Support for versions prior to v2.1.0 was removed. 
- Conduit dependency updated to 0.7.2+ (develop as of Sept 13, 2021). This was required because Spack
  is now using `HDF5`'s CMake build system.
- Internal BLT dependency updated to 0.4.1


### Fixed
- Fixed Primal's `intersect(Ray, Segment)` calculation for Segments that do not have unit length
- Fixed problem with Cray Fortran compiler not recognizing MSVC pragmas in `axom/config.hpp`. 
  The latter are now only added in MSVC configurations.
- Fixed bug in `Mint`'s VTK output for fields of type `int64` and `float`
- Improved loading of data collections in `MFEMSidreDataCollection`
- Added workaround to `MFEMSidreDataCollection` for `C++14` standard library feature that was not available in `gcc@4.9.3`
- Delayed finalizing reloaded mesh in `MFEMSidreDataCollection` until after setting
  the nodal `GridFunction` (when applicable)
- Transposed `R` and `Z` coordinates when linearizing NURBS curves in `c2c` reader
- Fixed user-reported in/out ambiguity within some `InOutOctree` cases with grazing triangles

## [Version 0.5.0] - Release date 2021-05-14

### Added
- Added the MFEMSidreDataCollection class for describing [MFEM] meshes and associated fields.  This
  class was adapted from MFEM's SidreDataCollection and is enabled when Axom is built with MFEM
  *and* the `AXOM_ENABLE_MFEM_SIDRE_DATACOLLECTION` CMake option is enabled.
- Added `slic::setAbortFunction` to configure a custom callback when Slic aborts.
- Added a `batched` option to quest's `InOutOctree` containment query example application.
  This uses a kernel to test for containment on an array of points.
  The query uses OpenMP threading, when available.
- Inlet: Added support for user-defined conversions from Inlet tables to user-defined
  types, and support for arrays of user-defined types
- Added compiler define `NOMINMAX` to `axom/config.hpp.in` to avoid problems with
  the Windows `min` and `max` macros.
- Added `cpp14` variant to Spack package to allow `Inlet::LuaReader` to be used more easily.
- Inlet: Added support for string-keyed associative arrays (dictionaries)
- Inlet: Added support for defining and retrieving functions from the input file
- Inlet: Added support for YAML and JSON input files
- Inlet: Added support for mixed-key (integer and string) associative arrays
- Inlet: Added support for deeply nested containers of structs
- Inlet: Added support for `void` and strings in Lua-defined functions
- Inlet: Added `get<std::vector<T>>` for retrieving arrays without index information
- Inlet: Added a new `Writer` for generating JSON schemas which can be used by text editors
  for autocompletion
- Inlet: SphinxWriter will now document the signature of function callbacks added to a schema
- Axom::Path - New class for performing basic path operations with user-selectable
  delimiter characters
- Inlet: Added a method to `inlet::Inlet` that retrieves the set of unexpected names
  in the input file
- Inlet: Added an option to mark `Container`s as strict, which fail verification when unexpected
  entries are present
- Added support in `MFEMSidreDataCollection` for registering `QFunctions`
  (data associated with quadrature points on a mesh)
- Inlet: The internal hierarchy of an `Inlet` object can be reconstructed from a Sidre group,
  excluding callback functions
- Added new overloaded version of method
  `sidre::DataStore::generateBlueprintIndex` to incorporate new MPI
  features in conduit and allow for generation of a blueprint index on
  an under-decomposed parallel mesh
- Added new method `sidre::View::importArrayNode` to import a
  `conduit::Node` holding array data directly into a `sidre::View`
- Added support for registering material and species sets in
  `MFEMSidreDataCollection`.  These correspond to
  [`matset`](https://llnl-conduit.readthedocs.io/en/latest/blueprint_mesh.html#material-sets)s
  and
  [`specset`](https://llnl-conduit.readthedocs.io/en/latest/blueprint_mesh.html#species-sets)s
  in the Mesh Blueprint

### Changed
- Converted [Uberenv] to a git submodule. We previously vendored a copy of this script.
- The Sidre Datastore no longer rewires Conduit's error handlers to Slic by default. 
  It can be  explicitly rewired using the static
  `DataStore::setConduitSLICMessageHandlers()` method.
- Inlet: Changed `SchemaCreator` to an abstract class and added missing functions
- Inlet: Added ability to access the `Reader` class from `Inlet` and Sol Lua state
  from the `LuaReader` class
- Inlet: Switched accessor interface to match that of the STL with `operator[]` and
  `T get<T>()`
- Inlet: `std::shared_ptr<T>` has been replaced with `T&` in non-owning contexts
  and `std::unique_ptr<T>` in owning contexts - specifically, within Inlet's internal
  tree structure
- Unified core and SPIO unit tests into fewer executables to limit size of build directory
- Renamed `axom::slic::UnitTestLogger` to `axom::slic:SimpleLogger` because it's used in
  more than just unit tests.
- Inlet: Input file functions can now be of arbitrary signature subject to type and arity
  restrictions
- Exported all symbols on Windows by default when compiling a dynamic library
- Updated TPL `conduit` to version 0.6.0 released Nov 2, 2020.
- Updated built-in TPL `sparsehash` to version 2.0.4 released Aug 11, 2020.
- Inlet: Exposed `primal::Vector` in Lua for use in input-file-defined functions
- The `MFEMSidreDataCollection` will now reconstruct fields and the mesh when a
  datastore is `Load`ed in
- Inlet: Cleaned up `Table` interface to eliminate ambiguity and duplicated functionality
- Inlet: Renamed `DocWriter` to `Writer` and refactored its interface
- Inlet: Renamed `Table` to `Container`
- Inlet collections of mixed or incorrect type will now fail verification, even if they're
  not marked as required
- Required Inlet collections no longer fail Inlet verification if they are empty in the input file
- Inlet: `operator bool` for `Field` and `Container` has been replaced with more precise `isUserProvided`
  and `exists`, which also returns `true` if a default value was specified.
- Updated built-in TPL `fmt` to master branch snapshot, March 26, 2021.
- Inlet: `SphinxWriter` will now print only one element schema per container instead of
  printing the same schema for each element in the container
- Updated BLT to version 0.4.0 released 9 Apr 2021
- Updated MFEM to version 4.2 released 30 Oct 2020. Axom no longer requires MFEM to be built serially
- The macro for exporting symbols is now `AXOM_EXPORT` instead of `AXOM_API`
- Updated Conduit to v0.6.0
- Updated SCR to compatibility with v3.0rc1

### Fixed
- Updated to new BLT version that does not fail when ClangFormat returns an empty
  version string.  BLT/Axom now issues a warning and disables the `style` build
  target if version is unknown or wrong.
- Inlet: Apply lambda verifiers on generic containers to individual elements
  for consistency
- Inlet: Fixed a bug relating to nested table lookups of primitive arrays and functions
- Fixed a bug relating to deeply nested callback functions in Inlet
- Inlet: Always ignore primitive array elements that do not match the requested type
- Inlet: Empty structs/collections of structs with required sub-elements no longer fail
  verification
- Quest: Fixed a bug with InOutOctree for triangles that lie on faces of octree blocks
- Updated to use newer Conduit config directory
- Add support for legacy hdf5 cmake build system

## [Version 0.4.0] - Release date 2020-09-22

### Added
- Exposed the tolerance parameter `EPS` that is used to determine intersections between
  triangles in `primal:intersect()` as an optional final parameter.
- Added BVH spatial index option to the `mesh_tester` utility for calculating
  triangle-triangle intersection.
- Added `axom::execution_space< ExecSpace >::onDevice()` to check if execution
  space is on device.
- Added Axom macro `AXOM_SUPPRESS_HD_WARN` to silence host device compiler
  warnings.
- Added option to quest's `SignedDistance` class and C API to toggle whether
  the distance query computes the sign.
- Added a `batched` option to quest's signed distance query example application.
  This computes all distance queries on an array of points using a single call to `computeDistance`.
  The query uses OpenMP threading, when available.
- Added new component, Inlet, to assist in retrieving and storing data from
  an input deck.
- Added the ability to specify an [Umpire] allocator ID to use with the
  BVH. This allows the application to use a device allocator for the BVH and 
  avoid use of Unified Memory (UM) on the GPU, which can hinder perfomrmance, 
  or use a pool allocator to mitigate the latencies associated with allocation/deallocation.
  The allocator ID is specified as an optional argument to the BVH constructor.
- Added new CMake option, `AXOM_ENABLE_ANNOTATIONS`, to enable/disable code 
  annotations in Axom. Default is OFF.
- Added Axom annotation macros. The macros can be used to annotate functions,
  using the `AXOM_PERF_MARK_FUNCTION` macro, or at a more fine grain level,
  different sections of code can be annotated by wrapping them within an
  `AXOM_PERF_MARK_SECTION` block. As a first cut, this works with NVTX tools.
  However, the hooks are in place to add support for Caliper in the future. 
- Added a simple interface to NVTX that allows an application to set the color
  and category for NVTX ranges corresponding to annotated code in Axom. The
  application can now call `axom::nvtx:set_color()` and 
  `axom::nvtx::set_category()` to set the corresponding parameters respectively. 
  This facilitates in the performance evaluation by allowing developers to easily 
  filter out calls by category or visually by setting a different color to use
  in GUI tools, such as, NVVP and NSight.
- Added a portable floating_point_limits traits class, to return min(), max(), lowest() 
  and epsilon() of a `float` or `double` type. The functionality is equivalent to that provided by 
  std::numeric_limits, but, the code is host/device decorated accordingly such that it
  can also be called on the device.
- Added initial support for ray queries using the BVH. The caller may now supply a set of rays to 
  a BVH and the BVH will return a set of candidate BVH bins that intersect each ray.
- Added initial support for bounding box queries using the BVH. The caller may
  now supply a set of bounding boxes to a BVH and the BVH will return a set of 
  candidate BVH bins that intersect each bounding box.
- Added an `axom-config.cmake` file to axom's installation to streamline incorporating axom
  into user applications. See `<axom-install>/examples/axom` for example usages.
- Added [Sol] as a built-in TPL for fast and simple `C++` and `Lua` binding.
  Sol is automatically enabled when `LUA_DIR` is found. 
  The version of Sol used in this release is `v2.20.6`, which requires `C++14`.

### Removed
- Removed the `AXOM_ENABLE_CUB` option, since `CUB` is no lonher used directly in
  Axom code. Instead, we use `RAJA::stable_sort` with RAJA-v0.12.1 and fallback
  to `std::stable_sort` with older versions of RAJA and when the code is built
  without RAJA.

### Changed
- Updated Axom to support RAJA-v0.12.1 and Umpire-v4.01, but the code remains
  backwards compatible with previous versions of RAJA and Umpire.
- Transitioned Axom's code formatting tool from `Uncrustify` to [clang-format].
  Axom's clang-format rules depend on clang 10.
- Modified the command line interface for `mesh_tester` utility. Interface
  now uses a *-m, --method* option to select the spatial index, and *-p, policy*
  option now accepts a string or integer value.
- Renamed the `AXOM_USE_MPI3`option to `AXOM_ENABLE_MPI3` for consistency.
- Modified the API for the BVH to accomodate different query types. The queries are now
  more explicitly called `BVH::findPoints()` and `BVH::findRays()`.
- Modified the API of Axom's memory management routines to not leak usage of Umpire. Instead of 
  passing an `umpire::Allocator` object to specify an allocator, we now use the corresponding
  integer ID associated with the allocator.
- All names in the C API now preserve the case of the C++ function.
  ex. `SIDRE_datastore_new` is now `SIDRE_DataStore_new`.
- Fortran API in slic module. `axom::slic::message` Level enums are changed
  from  *enum-name_enumerator* to *namespace_enumerator*.
  ex. `level_error` is now `message_error`.
- Fortran derived-type constructors are now generic functions named afer the derived type.
  `datastore_new` is now `SidreDataStore`
  `iomanager_new` is now `IOManager`

### Fixed
- Fixed a bug in `primal::intersect(Segment, BoundingBox)` and added regression tests.
- Spin's octrees can now be used with 64-bit indexes. This allows octrees 
  with up to 64 levels of resolution when using a 64-bit index type.
- Resolved issue with `AXOM_USE_64BIT_INDEXTYPE` configurations. Axom can once again
  be configured with 64-bit index types.
- Fixed a triangle-triangle intersection case in primal that produced inconsistent results
  depending on the order of the triangle's vertices.
- Fixed issue in the parallel construction of the BVH on GPUs, due to incoherent
  L1 cache that could result in some data corruption in the BVH. The code now
  calls ``__threadfence_system()`` after the parent is computed and stored back
  to global memory to ensure that the *write*  is visible to all threads. 
- Fixed issue in Mint that would cause the clang@9.0.0 compiler to segfault. The
  `mint_cell_types.cpp` test was causing a segfault in the compiler. The main
  issue triggering this compiler bug was the use of `constexpr` when defining the
  static `cell_info` array of structs. The code has been modified to use `const`
  instead.
- Fixed issue in Quest's Signed Distance query that would prevent consecutive
  calls to Quest when MPI-3 shared memory is enabled due to not properly 
  nullifying internal pointers when finalize is called.
- Fixed issue where the BVH would dispatch to the CPU sort() routine when the
  specified execution policy was CUDA_EXEC async. Now, when the execution policy
  is CUDA_EXEC the code would correctly dispatch to the GPU sort, using CUB
  (when CUB is enabled), regardless of whether it's synchronous or asynchronous.
- Fixed issue with missing the bvh_traverse.hpp from the install prefix, which was preventing
  applications from using the BVH when pointing to an Axom install prefix.
- Fixed usage of cuda kernel policies in Mint. Raja v0.11.0 changed the way max threads
  launch bounds is calculated. Consequently, a large number of threads was being launched
  leading to max registry count violation when linking. We are now using fixed kernel size
  of 256 threads (16x16 in 2D and 8x8x4 in 3D).
- Third-party libraries can now build on the Windows platform through uberenv using vcpkg
  ("zero-to-axom support on Windows")

### Known Bugs
- Encountered a compiler bug on IBM LC platforms when using the IBM XL C/C++
  compiler. The issue is manifested in the `generate_aabbs_and_centroids` method
  in the `spin_bvh.cpp` unit test. It seems that the compiler does not handle
  the lambda capture of the arrays correctly which leads to a segfault. A
  workaround for the IBM XL compiler is provided.
- There is a known bug in MVAPICH that prevents consecutive creation/deletion
  of MPI windows. This was encountered on LC platforms when enabling shared
  memory in the Signed Distance Query. See the corresponding 
  [Github Issue](https://github.com/LLNL/axom/issues/257) for details.

## [Version 0.3.3] - Release date 2020-01-31

### Added
- Define different execution spaces. This refines and consolidates
  the execution policy concepts from mint and spin, which are now defined in
  Axom core, such that they can be used by other components.
- Added a generic axom::for_all(), which can be used to write simple parallel
  loops.
- Added [CLI11](https://github.com/CLIUtils/CLI11) command line parser as a built-in third party library.

### Changed
- Updated Conduit to v0.5.1
- Updated RAJA to v0.11.0
- Updated Umpire to v2.1.0, which, natively handles zero byte re-allocations consistently. Workaround
  for older releases of Umpire is in place for backwards compatibility. 
- Updated BLT to develop (f0ab9a4) as of Jan 15, 2020
- Set CUDA_SEPARABLE_COMPILATION globally instead of just in a few components.
- Reduced verbosity of quest's InOutOctree in cases where query point lies on surface.
- Changed semantics of ``axom::reallocate(_, 0)`` to always return a valid pointer.
  This matches the semantics of Umpire's ``reallocate(_, 0)``.
  Note: Umpire's PR-292 fixed a bug in its handling of this case and Axom
  includes a workaround to get the new behavior until we upgrade to Umpire v2.0+.

### Fixed
- Fixed a bug in ``convert_sidre_protocol`` example. Data truncation functionality now
  works properly when multiple Views point to the same data.


## [Version 0.3.2] - Release date 2019-09-22

### Added
- Added support in Mint for reading and writing an unstructured mesh in the [SU2 Mesh file format].
  This includes support for both single and mixed cell type topology unstructured mesh types.
- Added a new option to enable/disable use of CUB, `AXOM_USE_CUB`, which is disabled by default. This
  allows to disable CUB to circumvent issues encountered with the device linker.
- Added a BezierCurve primitive type to primal. A new ``intersect`` operator was also added to
  compute the intersection points between a pair of Bezier curves of arbitrary order.

### Changed
- Updated Raja TPL to v0.9.0
- Updated Umpire TPL to v1.0.0
- `AXOM_USE_OPENMP` is now being set at configure time accordingly instead of
  auto-detected based on whether `_OPENMP` is passed by the compiler. This
  fixes issues where a host code would compile Axom w/out OpenMP, but, use
  Axom in parts of the code where OpenMP is enabled.

### Fixed
- Fixed usage of Umpire's MemoryResourceType enum in Axom. Axom was assuming that
  there was a one-to-one correspondance of the entries in the MemoryResourceType enum
  and the IDs of the predefined allocators. However, this assumption generally does
  not hold. This version corrects this by explicitly querying the ID of the predefined
  allocator for a particular resource and using that subsequently in the code.


## [Version 0.3.1] - Release date 2019-07-22

### Added
- Added a new implementation of the Bounding Volume Hierarchy(BVH) spatial
  acceleration data-structure to spin. The new BVH implementation relies on RAJA
  and allows for constructing and using the BVH sequentially or in parallel on
  the CPU or in parallel on the GPU. The new implementation is available only
  when Axom is compiled with RAJA and Umpire support.
- Added Umpire and RAJA to the spack build.
- Centralized Axom's memory management functions in a separate header and extended them
  to use Umpire when enabled.
- Added the ability to point Axom to an UMPIRE build by specifying UMPIRE_DIR either in
  a host-config or at the command line. Axom components can link to Umpire, by specifying
  "umpire" as a dependency. A simple umpire smoke test is also added for regression testing.
- Added for_all_faces to the mint execution model.
- Added support for face connectivity in the mint UnstructuredMesh class.
- Added support for face data and face connectivity in the mint StructuredMesh classes.
- Added Python module for Quest signed distance interface.
  See the file src/axom/quest/interface/python/README.md for more information.
- Added capability in sidre IOManager to read files while running on a number
  of MPI ranks greater than the number of ranks that were used to create
  the files.
- Users can now set the vertex welding threshold parameter in Quest's In/Out query.
  This was previously not exposed to the user. The default value is 1E-9.
- Unify all Axom component libraries into one library named axom.
- The routine that checks if a surface mesh is watertight now marks boundary
  cells. A cell-centered field, named "boundary", is used to mark  boundary cells
  with a value  of  "1" and "0" otherwise. This facilitates in visually inspecting the
  surface mesh and identify the problematic regions for the In/Out and SignedDistance
  queries.

### Removed
- Moved `mint::Array` to `axom::Array` with sidre storage in `sidre::Array`;
  also moved `mint::IndexType` to `axom::IndexType`.
- Replaced `sidre::SidreLength` with `sidre::IndexType`.
- Replaced usage of std::size_t in sidre with `sidre::IndexType`.
- Added `AXOM_ENABLE_EXPORTS` which enables `CMAKE_ENABLE_EXPORTS` to allow demangled
  axom function names in stack traces. This option is ON by default in debug builds.


### Changed
- Updated conduit TPL to v0.4.0
- Updated mfem TPL to v4.0
- Slam's Set and Relation classes are now parameterized by a PositionType and ElementType.
  Its Map classes are now parametrized by a SetType.
- Updated the fmt tpl.
- Replaced old quest C-style interface with a new quest inout API.
  Functions related to the inout point containment query are prefixed with `inout_`.
  The new API has an option to set the verbosity of the inout initialization and query.
- Changed `sidre::IndexType` to be a 64bit signed integer.
- Changed `slic::stack_trace` to `slic::internal::stack_trace` which now attempts to
  output a demangled stack trace.

### Fixed
- Axom can once again be configured with `AXOM_ENABLE_EXAMPLES=ON` and `AXOM_ENABLE_TESTS=OFF`.
- Quest's vertex welding now works with small welding threshold values (e.g. 1E-20).
  Welding was previously broken when this value was smaller than 1E-8.
  This fix also resolved an issue with small grid spacing values in primal's RectangularLattice.


## [Version 0.3.0] - Release date 2018-08-02

### Added
- Added initial implementation of a RAJA-based mesh-aware execution model in Mint.
  The execution model provides a functional interface for generic traversals and
  various mesh traversals, e.g., looping over all the nodes or cells of the mesh.
- Added AXOM macros for lambda expressions and host/device decorators
- Added the ability to point Axom to a RAJA build by specifying `RAJA_DIR` at
  a host config or at the config-build.py. Axom components can now link RAJA
  by specifying "raja" as a dependency. A simple RAJA smoke test is also added
  for regression testing.
- Added `isStructured()` and `isUnstructured()` convenience methods to the mint::Mesh object.
- Added support for using MPI-3 on-node shared memory data-structures to store
  the input surface mesh in quest. Instead of each rank duplicating the mesh
  data (e.g. node coordinates and cell connectivity), ranks within the same
  compute node can now share and utilize the same mesh data buffer. This reduces
  the memory overhead associated with duplicating the mesh at each rank which can
  be a limiting factor when reading large meshes. This feature is currently only
  exposed in Quest's signed distance query and requires Axom to be compiled with
  MPI-3 support (i.e., setting `AXOM_USE_MPI3=ON`)
- Added the ability to call resize() on a Mint UnstructuredMesh. This functionality
  was not previously exposed in the UnstructuredMesh API.
- Added support for non-closed surface mesh input to the signed distance query.
- Added new interface for the signed distance query along with corresponding tests
  and examples.
- Updated to [fmt version 5.1.0](https://github.com/fmtlib/fmt/releases/tag/5.1.0)
- Added `AXOM_ENABLE_TESTS` which is a CMake dependent option of ENABLE_TESTS
- Added `AXOM_ENABLE_DOCS` which is a CMake dependent option of ENABLE_DOCS
- Added `AXOM_ENABLE_EXAMPLES` which is a CMake dependent option of ENABLE_EXAMPLES
- Added jacobi_eigensolve() method for computing the eigenvalues and eigenvectors
  of real, symmetric matrices.
- Added matrix_norm() operator for computing matrix norms. The implementations
  supports the p1-norm, infinity-norm and frobenious matrix norm.
- Added eigen_sort() routine for sorting the supplied eigenvalues and corresponding
  eigenvectors in ascending order.
- Initial integration of Mint and Sidre. Mint can now operate on meshes
  stored in Sidre and conform to the [computational mesh blueprint conventions](http://llnl-conduit.readthedocs.io/en/latest/blueprint.html).
- Added a sphere-sphere intersection test to Primal.
- Added a utility function to Quest to *weld* vertices in a triangle mesh that
  are within a given tolerance. After welding, all triangles incident in a
  vertex have the same index for that vertex. This function has been integrated
  into the ``mesh_tester`` utility.
- Added a bounded All-Nearest-Neighbor query to Quest. This query takes a list
  of point locations and associated regions, and for each point reports the
  nearest point in a different region that is no farther than a max search
  radius.
- Axom now exports [sparsehash version 2.0.3](https://github.com/sparsehash/sparsehash). Previously, it was only used internally.
- Added a BitSet class to Slam.
- Added a Tetrahedron primitive to Primal.
- Added an in_sphere operator to Primal, which is a predicate that
  is used extensively for Delaunay triangulations.

### Removed
- Axom no longer depends on the Boost library.
- Removed `ENABLE_PYTHON` CMake option. Python was only used by Shroud so restricted Python
  checks to when Shroud generation is enabled
- Removed Lua as a dependency of Axom.
- Removed signed distance query functions from the `quest.hpp` interface. The
  signed distance query is supported in its own exclusive interface.
- Removed `AXOM_NULLPTR`. Use `nullptr` instead.

### Changed
- Simplified the external constructors for the Mint UnstructuredMesh. Specifically,
  the caller is no longer required to: (a) specify the dimension, which can be computed
  internaly based on other input arguments, and (b) specify explicitly the capacity for
  the node coordinate and connectivity arrays. In the more common case, the capacity is
  equivalent to the associated size when constructing a mesh by supplied external buffers.
- Restructured source directory.  #includes will now mirror file structure.  For
  example, '#include "sidre/Group.hpp"' is now '#include "axom/sidre/core/Group.hpp"'.
- The root CMake file for Axom is now located in ``<axom>/src``'s root directory,
  rather than in ``<axom>``
- Prefixed all Axom CMake options with AXOM_ to avoid conflicts
- `ENABLE_SPARSEHASH` -> `AXOM_ENABLE_SPARSEHASH`
- `ENABLE_ALL_COMPONENTS` -> `AXOM_ENABLE_COMPONENTS`
- `ENABLE_<component name>` -> `AXOM_ENABLE_<component name>`
- `MINT_USE_64BIT_INDEXTYPE` -> `AXOM_MINT_USE_64BIT_INDEXTYPE`
- `MINT_USE_SIDRE` -> `AXOM_MINT_USE_SIDRE`
- CMake minimum is now 3.8 for non-CUDA builds and 3.9 for CUDA builds
- Axom now requires a C++11 compiler.
- Refactored Axom's Matrix/Vector operators and consolidated them in one file.
- Removed overloaded arithmetic operators from the Matrix class to avoid
  potential negative performance impacts. Applications should use the new
``matvecops`` methods for such operations.
- Quest STL reader now returns a status code, indicating whether reading
  the STL file was successful. Also, the reader now leverages the improved
  Mint API to reserve storage for mesh and avoid re-allocations when reading
  the STL mesh data into the Mint mesh.
- Refactored and cleaned up Primal's Sphere class.
- Refactored Mint and removed all STL usage in preparation for GPUs.

### Fixed
- Fixed minor memory leak in quest fortran example
- Bugfix for "multiply-defined" linker error in `slam::Bitset` and `quest::PointInCellTraits`


## [Version 0.2.9] - Release date 2018-03-08

### Added
- Updated to [conduit version 0.3.1](https://github.com/LLNL/conduit/tree/v0.3.1)
- Updated to [shroud version 0.8.8](https://github.com/LLNL/shroud/tree/v0.8.0)
- Improved platform support for LLNL's ``blue_os`` and ``bg/q`` systems.
  Axom now builds with Fortran enabled using the xlc and clang compilers.
- Improved support for Axom on Windows, including new host-configs for
  Microsoft's Visual Studio compiler and for the intel compiler on Windows.
  All Axom components can now be built on Windows, but we do not yet support
  hdf5 or Fortran on Windows.
- Added geometric Plane primitive to Primal. The Plane defines an oriented
  plane in 2D and 3D and provides support for operations such as projection of
  a point to a plane, signed distance and orientation.
- Added ability to configure Axom (in particular Sidre and Spio) without hdf5.
- Improved testing of [Scalable Checkpoint Restart (SCR)] library in Sidre.
- Added a Point-In-Cell query to Quest. The Point In Cell query finds the cell
  in a computational mesh that contains an arbitrary point in space.
  If such a cell exists, it also finds the isoparametric coordinates of the
  point with respect to the cell. The query supports higher order
  [mfem](http://mfem.org) meshes.
- Added cross-product and linspace operators to the vector utilities in
``numerics``

### Changed
- The root cmake file for Axom is now located in ``<axom>``'s root directory,
  rather than in ``<axom>/src``
- ``primal`` is no longer a header-only library.
- Modified ``quest`` API to allow using a ``mint`` mesh that is already
  resident in memory.

### Fixed
- Fixed a divide-by-zero problem in ``primal::intersect()``
- Fixed the calculation of the Jacobian in ``mint::FiniteElement`` to support
  elements that are in higher-dimensional ambient space, e.g., surface elements,
  a Triangle or Quad in 3D.

## Legend for sections

###  Added
- Use this section for new features
###  Changed
- Use this section for changes in existing functionality

###  Deprecated
- Use this section for soon-to-be removed features

###  Removed
- Use this section for now removed features

###  Fixed
- Use this section for any bug fixes

###  Security
- Use this section in case of vulnerabilities

[Unreleased]:    https://github.com/LLNL/axom/compare/v0.6.1...develop
[Version 0.6.1]: https://github.com/LLNL/axom/compare/v0.6.0...v0.6.1
[Version 0.6.0]: https://github.com/LLNL/axom/compare/v0.5.0...v0.6.0
[Version 0.5.0]: https://github.com/LLNL/axom/compare/v0.4.0...v0.5.0
[Version 0.4.0]: https://github.com/LLNL/axom/compare/v0.3.3...v0.4.0
[Version 0.3.3]: https://github.com/LLNL/axom/compare/v0.3.2...v0.3.3
[Version 0.3.2]: https://github.com/LLNL/axom/compare/v0.3.1...v0.3.2
[Version 0.3.1]: https://github.com/LLNL/axom/compare/v0.3.0...v0.3.1
[Version 0.3.0]: https://github.com/LLNL/axom/compare/v0.2.9...v0.3.0
[Version 0.2.9]: https://github.com/LLNL/axom/compare/v0.2.8...v0.2.9

[clang-format]: https://releases.llvm.org/10.0.0/tools/clang/docs/ClangFormatStyleOptions.html
[MFEM]: https://mfem.org
[Scalable Checkpoint Restart (SCR)]: https://computation.llnl.gov/projects/scalable-checkpoint-restart-for-mpi
[SU2 Mesh file format]: https://su2code.github.io/docs/Mesh-File/
[Umpire]: https://github.com/LLNL/Umpire
[Sol]: https://github.com/ThePhD/sol2
[Uberenv]: https://github.com/LLNL/uberenv<|MERGE_RESOLUTION|>--- conflicted
+++ resolved
@@ -38,13 +38,10 @@
 - `axom::Array` now default-initializes its data by default. To leave data uninitialized, pass 
   an `axom::ArrayOptions::Uninitialized` as the first constructor argument
 - `axom::ArrayView<const T>` can now be created from a `const Array<T>`
-<<<<<<< HEAD
+- Added new `ExecSpace` template parameter to `spin::ImplicitGrid`.
+  `ExecSpace` is now the second template parameter (out of three) and defaults to `axom::SEQ_EXEC`.
 - Instead of saving the entire `DataStore`, `MFEMSidreDataCollection` will now save only
   its domain and global groups
-=======
-- Added new `ExecSpace` template parameter to `spin::ImplicitGrid`.
-  `ExecSpace` is now the second template parameter (out of three) and defaults to `axom::SEQ_EXEC`.
->>>>>>> 11502525
 
 ###  Fixed
 - Fixed a bug relating to swap and assignment operations for multidimensional `axom::Array`s
