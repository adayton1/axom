--- conflicted
+++ resolved
@@ -32,19 +32,15 @@
 - Inlet: Switched accessor interface to match that of the STL with operator[] and
   T get<T>()
 - Inlet: `std::shared_ptr<T>` has been replaced with `T&` in non-owning contexts
-<<<<<<< HEAD
   and `std::unique_ptr<T>` in owning contexts 
 - The `MFEMSidreDataCollection` will now reconstruct fields and the mesh when a
   datastore is `Load` ed in
-=======
-  and `std::unique_ptr<T>` in owning contexts
 - Unified core and SPIO unit tests into fewer executables to limit size of build directory
 
 ### Fixed
 - Updated to new BLT version that does not fail when ClangFormat returns an empty
   version string.  BLT/Axom now issues a warning and disables the `style` build
   target if version is unknown or wrong.
->>>>>>> dd59ce19
 
 
 ## [Version 0.4.0] - Release date 2020-09-22
