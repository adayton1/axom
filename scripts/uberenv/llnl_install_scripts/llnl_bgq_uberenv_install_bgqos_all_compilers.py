#!/usr/local/bin/python
###############################################################################
# 
###############################################################################

"""
 file: llnl_bgq_uberenv_install_bgq_all_compilers.py

 description: 
  uses uberenv to install tpls for the set of compilers we want
  for llnl bgq ? platforms.

<<<<<<< HEAD
  chang28 02-02-2017, modify the script
=======
  chang28 02-02-2017, turn off patch_host_configs, and build_and_test_host_configs
>>>>>>> 0b4b0431
"""

from llnl_lc_uberenv_install_tools import *

def main():
    builds_dir = "/usr/workspace/wsa/toolkit/thirdparty_libs/builds/"
    mirror_dir = pjoin(builds_dir,"mirror")
    # unique install location
    prefix =  pjoin(builds_dir,timestamp())
    # create a mirror
    uberenv_create_mirror(prefix,mirror_dir)
    # write info about this build
    write_build_info(pjoin(prefix,"info.json"))
    # spack specs for the cz chaos systems
    specs = ["%gcc~cmake~devtools~python~lua",
             "%clang~cmake~devtools~python~lua"]
    # use uberenv to install for all specs
    for spec in specs:
        uberenv_install_tpls(prefix,spec,mirror_dir)
    # patch manual edits into host config files
    #patch_host_configs(prefix)
    # build the toolkit against the new tpls
    #build_and_test_host_configs(prefix)
    # set proper perms for installed tpls
    set_toolkit_group_and_perms(prefix)
    # set proper perms for the mirror files
    set_toolkit_group_and_perms(mirror_dir)


if __name__ == "__main__":
    main()<|MERGE_RESOLUTION|>--- conflicted
+++ resolved
@@ -10,11 +10,7 @@
   uses uberenv to install tpls for the set of compilers we want
   for llnl bgq ? platforms.
 
-<<<<<<< HEAD
-  chang28 02-02-2017, modify the script
-=======
   chang28 02-02-2017, turn off patch_host_configs, and build_and_test_host_configs
->>>>>>> 0b4b0431
 """
 
 from llnl_lc_uberenv_install_tools import *
