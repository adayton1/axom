# Copyright (c) 2017-2021, Lawrence Livermore National Security, LLC and
# other Axom Project Developers. See the top-level LICENSE file for details.
#
# SPDX-License-Identifier: (BSD-3-Clause)

variables:
  GIT_SUBMODULE_STRATEGY: recursive
  PROJECT_ALLOC_NAME: ${CI_PROJECT_NAME}_ci_${CI_PIPELINE_ID}
  BUILD_ROOT: ${CI_PROJECT_DIR}
  FULL_BUILD_ROOT: ${CI_BUILDS_DIR}/axom/${CI_JOB_NAME}

stages:
<<<<<<< HEAD
  - l_build
  - l_build_with_deps
  - r_allocate_resources
  - r_build
  - r_build_with_deps
  - r_build_devtools
  - r_release_resources
=======
  - allocate
  - build
  - release
>>>>>>> cf63d1fa

.src_workflow:
  rules:
    - if: '$FULL_BUILD != "ON"'

.full_workflow:
  rules:
    - if: '$FULL_BUILD == "ON"'

####
# Template
.src_build_script:
  script:
    # Use pre-existing allocation if any
    - JOBID=$(if [[ "$SYS_TYPE" == "toss_3_x86_64_ib" ]]; then squeue -h --name=${PROJECT_ALLOC_NAME} --format=%A; fi)
    - ASSIGN_ID=$(if [[ -n "${JOBID}" ]]; then echo "--jobid=${JOBID}"; fi)
    # BUILD + TEST
    - echo -e "section_start:$(date +%s):src_build_and_test\r\e[0K
      Source Build and Test ${CI_PROJECT_NAME}"
    - ${ALLOC_COMMAND} python3 scripts/llnl_scripts/build_src.py -v --host-config ${HOST_CONFIG} --extra-cmake-options -DENABLE_DOCS=OFF
    - echo -e "section_end:$(date +%s):src_build_and_test\r\e[0K"
  artifacts:
    paths:
      - _axom_build_and_test_*/output.log*.txt
      - _axom_build_and_test_*/build-*/output.log*.txt
    reports:
      junit: _axom_build_and_test_*/build-*/junit.xml

.full_build_script:
  script:
    - echo -e "section_start:$(date +%s):full_build_and_test\r\e[0K
      Full Build and Test ${CI_PROJECT_NAME}"
    - ${ALLOC_COMMAND} python3 scripts/llnl_scripts/build_tpls.py -v --spec="${SPEC} ${EXTRA_SPEC}" --directory=${FULL_BUILD_ROOT}
    - echo -e "section_end:$(date +%s):full_build_and_test\r\e[0K"
  artifacts:
    paths:
      - ${FULL_BUILD_ROOT}/${SYS_TYPE}/*/_axom_build_and_test_*/output.log*.txt
      - ${FULL_BUILD_ROOT}}/${SYS_TYPE}/*/_axom_build_and_test_*/build-*/output.log*.txt
    reports:
      junit: ${FULL_BUILD_ROOT}/${SYS_TYPE}/*/_axom_build_and_test_*/build-*/junit.xml

# This is where jobs are included
include:
<<<<<<< HEAD
  - local: .gitlab/build_rzgenie.yml
  - local: .gitlab/build_rzansel.yml
=======
  - local: .gitlab/build_ruby.yml
  - local: .gitlab/build_lassen.yml
>>>>>>> cf63d1fa
<|MERGE_RESOLUTION|>--- conflicted
+++ resolved
@@ -10,19 +10,9 @@
   FULL_BUILD_ROOT: ${CI_BUILDS_DIR}/axom/${CI_JOB_NAME}
 
 stages:
-<<<<<<< HEAD
-  - l_build
-  - l_build_with_deps
-  - r_allocate_resources
-  - r_build
-  - r_build_with_deps
-  - r_build_devtools
-  - r_release_resources
-=======
   - allocate
   - build
   - release
->>>>>>> cf63d1fa
 
 .src_workflow:
   rules:
@@ -66,10 +56,5 @@
 
 # This is where jobs are included
 include:
-<<<<<<< HEAD
   - local: .gitlab/build_rzgenie.yml
   - local: .gitlab/build_rzansel.yml
-=======
-  - local: .gitlab/build_ruby.yml
-  - local: .gitlab/build_lassen.yml
->>>>>>> cf63d1fa
